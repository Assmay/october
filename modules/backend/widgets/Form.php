<?php namespace Backend\Widgets;

use Lang;
use Form as FormHelper;
use Backend\Classes\FormTabs;
use Backend\Classes\FormField;
use Backend\Classes\WidgetBase;
use Backend\Classes\WidgetManager;
use Backend\Classes\FormWidgetBase;
use October\Rain\Database\Model;
use October\Rain\Html\Helper as HtmlHelper;
use ApplicationException;
use Exception;
use BackendAuth;

/**
 * Form Widget
 * Used for building back end forms and renders a form.
 *
 * @package october\backend
 * @author Alexey Bobkov, Samuel Georges
 */
class Form extends WidgetBase
{
    use \Backend\Traits\FormModelSaver;

    //
    // Configurable properties
    //

    /**
     * @var array Form field configuration.
     */
    public $fields;

    /**
     * @var array Primary tab configuration.
     */
    public $tabs;

    /**
     * @var array Secondary tab configuration.
     */
    public $secondaryTabs;

    /**
     * @var Model Form model object.
     */
    public $model;

    /**
     * @var array Dataset containing field values, if none supplied, model is used.
     */
    public $data;

    /**
     * @var string The context of this form, fields that do not belong
     * to this context will not be shown.
     */
    public $context;

    /**
     * @var string If the field element names should be contained in an array.
     * Eg: <input name="nameArray[fieldName]" />
     */
    public $arrayName;

    /**
     * @var bool Used to flag that this form is being rendered as part of another form,
     * a good indicator to expect that the form model and dataset values will differ.
     */
    public $isNested = false;

    /**
     * @var boolean If set to TRUE, this form or section will use inline validation for
     * fields.
     */
    public $inlineValidation = false;

    //
    // Object properties
    //

    /**
     * @inheritDoc
     */
    protected $defaultAlias = 'form';

    /**
     * @var boolean Determines if field definitions have been created.
     */
    protected $fieldsDefined = false;

    /**
     * @var array Collection of all fields used in this form.
     * @see Backend\Classes\FormField
     */
    protected $allFields = [];

    /**
     * @var object Collection of tab sections used in this form.
     * @see Backend\Classes\FormTabs
     */
    protected $allTabs = [
        'outside'   => null,
        'primary'   => null,
        'secondary' => null,
    ];

    /**
     * @var array Collection of all form widgets used in this form.
     */
    protected $formWidgets = [];

    /**
     * @var string Active session key, used for editing forms and deferred bindings.
     */
    public $sessionKey;

    /**
     * @var bool Render this form with uneditable preview data.
     */
    public $previewMode = false;

    /**
     * @var \Backend\Classes\WidgetManager
     */
    protected $widgetManager;

    /**
     * @inheritDoc
     */
    public function init()
    {
        $this->fillFromConfig([
            'fields',
            'tabs',
            'secondaryTabs',
            'model',
            'data',
            'context',
            'arrayName',
            'isNested',
            'inlineValidation'
        ]);

        $this->widgetManager = WidgetManager::instance();
        $this->allTabs = (object) $this->allTabs;
        $this->validateModel();
    }

    /**
     * Ensure fields are defined and form widgets are registered so they can
     * also be bound to the controller this allows their AJAX features to
     * operate.
     *
     * @return void
     */
    public function bindToController()
    {
        $this->defineFormFields();
        parent::bindToController();
    }

    /**
     * @inheritDoc
     */
    protected function loadAssets()
    {
        $this->addJs('js/october.form.js', 'core');
    }

    /**
     * Renders the widget.
     *
     * Options:
     *  - preview: Render this form as an uneditable preview. Default: false
     *  - useContainer: Wrap the result in a container, used by AJAX. Default: true
     *  - section: Which form section to render. Default: null
     *     - outside: Renders the Outside Fields section.
     *     - primary: Renders the Primary Tabs section.
     *     - secondary: Renders the Secondary Tabs section.
     *     - null: Renders all sections
     *
     * @param array $options
     * @return string|bool The rendered partial contents, or false if suppressing an exception
     */
    public function render($options = [])
    {
        if (isset($options['preview'])) {
            $this->previewMode = $options['preview'];
        }
        if (!isset($options['useContainer'])) {
            $options['useContainer'] = true;
        }
        if (!isset($options['section'])) {
            $options['section'] = null;
        }

        $extraVars = [];
        $targetPartial = 'form';

        /*
         * Determine the partial to use based on the supplied section option
         */
        if ($section = $options['section']) {
            $section = strtolower($section);

            if (isset($this->allTabs->{$section})) {
                $extraVars['tabs'] = $this->allTabs->{$section};
            }

            $targetPartial = 'section';
            $extraVars['renderSection'] = $section;
            $extraVars['inlineValidation'] = $this->allTabs->{$section}->inlineValidation ?? false;
        } else {
            $extraVars['inlineValidation'] = $this->inlineValidation ?? false;
        }

        /*
         * Apply a container to the element
         */
        if ($useContainer = $options['useContainer']) {
            $targetPartial = $section ? 'section-container' : 'form-container';
        }

        $this->prepareVars();

        /*
         * Force preview mode on all widgets
         */
        if ($this->previewMode) {
            foreach ($this->formWidgets as $widget) {
                $widget->previewMode = $this->previewMode;
            }
        }

        return $this->makePartial($targetPartial, $extraVars);
    }

    /**
     * Renders a single form field
     *
     * Options:
     *  - useContainer: Wrap the result in a container, used by AJAX. Default: true
     *
     * @param string|array $field The field name or definition
     * @param array $options
     * @return string|bool The rendered partial contents, or false if suppressing an exception
     */
    public function renderField($field, $options = [])
    {
        $this->prepareVars();

        if (is_string($field)) {
            if (!isset($this->allFields[$field])) {
                throw new ApplicationException(Lang::get(
                    'backend::lang.form.missing_definition',
                    compact('field')
                ));
            }

            $field = $this->allFields[$field];
        }

        if (!isset($options['useContainer'])) {
            $options['useContainer'] = true;
        }
        $targetPartial = $options['useContainer'] ? 'field-container' : 'field';

        return $this->makePartial($targetPartial, ['field' => $field]);
    }

    /**
     * Renders the HTML element for a field
     * @param FormWidgetBase $field
     * @return string|bool The rendered partial contents, or false if suppressing an exception
     */
    public function renderFieldElement($field)
    {
        return $this->makePartial(
            'field_' . $field->type,
            [
                'field' => $field,
                'formModel' => $this->model
            ]
        );
    }

    /**
     * Validate the supplied form model.
     *
     * @return mixed
     */
    protected function validateModel()
    {
        if (!$this->model) {
            throw new ApplicationException(Lang::get(
                'backend::lang.form.missing_model',
                ['class'=>get_class($this->controller)]
            ));
        }

        $this->data = isset($this->data)
            ? (object) $this->data
            : $this->model;

        return $this->model;
    }

    /**
     * Prepares the form data
     *
     * @return void
     */
    protected function prepareVars()
    {
        $this->defineFormFields();
        $this->applyFiltersFromModel();
        $this->vars['sessionKey'] = $this->getSessionKey();
        $this->vars['outsideTabs'] = $this->allTabs->outside;
        $this->vars['primaryTabs'] = $this->allTabs->primary;
        $this->vars['secondaryTabs'] = $this->allTabs->secondary;
    }

    /**
     * Sets or resets form field values.
     * @param array $data
     * @return array
     */
    public function setFormValues($data = null)
    {
        if ($data === null) {
            $data = $this->getSaveData();
        }

        /*
         * Fill the model as if it were to be saved
         */
        $this->prepareModelsToSave($this->model, $data);

        /*
         * Data set differs from model
         */
        if ($this->data !== $this->model) {
            $this->data = (object) array_merge((array) $this->data, (array) $data);
        }

        /*
         * Set field values from data source
         */
        foreach ($this->allFields as $field) {
            $field->value = $this->getFieldValue($field);
        }

        return $data;
    }

    /**
     * Event handler for refreshing the form.
     *
     * @return array
     */
    public function onRefresh()
    {
        $result = [];
        $saveData = $this->getSaveData();

        /**
         * @event backend.form.beforeRefresh
         * Called before the form is refreshed, modify the $dataHolder->data property in place
         *
         * Example usage:
         *
         *     Event::listen('backend.form.beforeRefresh', function ((\Backend\Widgets\Form) $formWidget, (stdClass) $dataHolder) {
         *         $dataHolder->data = $arrayOfSaveDataToReplaceExistingDataWith;
         *     });
         *
         * Or
         *
         *     $formWidget->bindEvent('form.beforeRefresh', function ((stdClass) $dataHolder) {
         *         $dataHolder->data = $arrayOfSaveDataToReplaceExistingDataWith;
         *     });
         *
         */
        $dataHolder = (object) ['data' => $saveData];
        $this->fireSystemEvent('backend.form.beforeRefresh', [$dataHolder]);
        $saveData = $dataHolder->data;

        /*
         * Set the form variables and prepare the widget
         */
        $this->setFormValues($saveData);
        $this->prepareVars();

        /**
         * @event backend.form.refreshFields
         * Called when the form is refreshed, giving the opportunity to modify the form fields
         *
         * Example usage:
         *
         *     Event::listen('backend.form.refreshFields', function ((\Backend\Widgets\Form) $formWidget, (array) $allFields) {
         *         $allFields['name']->required = false;
         *     });
         *
         * Or
         *
         *     $formWidget->bindEvent('form.refreshFields', function ((array) $allFields) {
         *         $allFields['name']->required = false;
         *     });
         *
         */
        $this->fireSystemEvent('backend.form.refreshFields', [$this->allFields]);

        /*
         * If an array of fields is supplied, update specified fields individually.
         */
        if (($updateFields = post('fields')) && is_array($updateFields)) {
            foreach ($updateFields as $field) {
                if (!isset($this->allFields[$field])) {
                    continue;
                }

                /** @var FormWidgetBase $fieldObject */
                $fieldObject = $this->allFields[$field];
                $result['#' . $fieldObject->getId('group')] = $this->makePartial('field', ['field' => $fieldObject]);
            }
        }

        /*
         * Update the whole form
         */
        if (empty($result)) {
            $result = ['#'.$this->getId() => $this->makePartial('form')];
        }

        /**
         * @event backend.form.refresh
         * Called after the form is refreshed, should return an array of additional result parameters.
         *
         * Example usage:
         *
         *     Event::listen('backend.form.refresh', function ((\Backend\Widgets\Form) $formWidget, (array) $result) {
         *         $result['#my-partial-id' => $formWidget->makePartial('$/path/to/custom/backend/partial.htm')];
         *         return $result;
         *     });
         *
         * Or
         *
         *     $formWidget->bindEvent('form.refresh', function ((array) $result) use ((\Backend\Widgets\Form $formWidget)) {
         *         $result['#my-partial-id' => $formWidget->makePartial('$/path/to/custom/backend/partial.htm')];
         *         return $result;
         *     });
         *
         */
        $eventResults = $this->fireSystemEvent('backend.form.refresh', [$result], false);

        foreach ($eventResults as $eventResult) {
            if (!is_array($eventResult)) {
                continue;
            }

            $result = $eventResult + $result;
        }

        return $result;
    }

    /**
<<<<<<< HEAD
     * Validates a single field in the context of the entire form contents.
     *
     * @return array `valid` (bool) whether the field input is valid
     *               `message` (string) the validation error message, if any
     */
    public function onValidateField()
    {
        $saveData = $this->getSaveData();
        $field = input('fieldName');
        $valid = true;
        $message = null;

        // Check that the model has a validation method. This should be provided by
        // the October\Rain\Database\Traits\Validation trait.
        if (!method_exists($this->model, 'validate')) {
            return;
        }

        $className = get_class($this->model);
        $model = new $className;
        $model->forceFill($saveData);

        try {
            $success = $model->validate();
        } catch (\Exception $e) {
            $success = false;
        }

        if (!$success) {
            $errors = $model->errors()->toArray() ?? [
                $field => $e->getMessage()
            ];

            if (isset($errors[$field])) {
                $valid = false;
                $message = $errors[$field][0];
            }
        }

        return [
            'valid' => $valid,
            'message' => $message
        ];
    }

    /**
=======
     * Renders all fields of a tab in the target tab-pane.
     *
     * @return array
     */
    public function onLazyLoadTab()
    {
        $target  = post('target');
        $tabName = post('name');
        $tabSection = post('section');

        $fields = array_get(optional($this->getTab($tabSection))->fields, $tabName);

        return [
            $target => $this->makePartial('form_fields', ['fields' => $fields]),
        ];
    }

    /**
     * Helper method to convert a field name to a valid ID attribute.
     *
     * @param $input
     *
     * @return string
     */
    public function nameToId($input)
    {
        return HtmlHelper::nameToId($input);
    }

    /**
>>>>>>> f2956202
     * Creates a flat array of form fields from the configuration.
     * Also slots fields in to their respective tabs.
     *
     * @return void
     */
    protected function defineFormFields()
    {
        if ($this->fieldsDefined) {
            return;
        }

        /**
         * @event backend.form.extendFieldsBefore
         * Called before the form fields are defined
         *
         * Example usage:
         *
         *     Event::listen('backend.form.extendFieldsBefore', function ((\Backend\Widgets\Form) $formWidget) {
         *         // You should always check to see if you're extending correct model/controller
         *         if (!$formWidget->model instanceof \Foo\Example\Models\Bar) {
         *             return;
         *         }
         *
         *         // Here you can't use addFields() because it will throw you an exception because form is not yet created
         *         // and it does not have tabs and fields
         *         // For this example we will pretend that we want to add a new field named example_field
         *         $formWidget->fields['example_field'] = [
         *             'label' => 'Example field',
         *             'comment' => 'Your example field',
         *             'type' => 'text',
         *         ];
         *     });
         *
         * Or
         *
         *     $formWidget->bindEvent('form.extendFieldsBefore', function () use ((\Backend\Widgets\Form $formWidget)) {
         *         // You should always check to see if you're extending correct model/controller
         *         if (!$formWidget->model instanceof \Foo\Example\Models\Bar) {
         *             return;
         *         }
         *
         *         // Here you can't use addFields() because it will throw you an exception because form is not yet created
         *         // and it does not have tabs and fields
         *         // For this example we will pretend that we want to add a new field named example_field
         *         $formWidget->fields['example_field'] = [
         *             'label' => 'Example field',
         *             'comment' => 'Your example field',
         *             'type' => 'text',
         *         ];
         *     });
         *
         */
        $this->fireSystemEvent('backend.form.extendFieldsBefore');

        /*
         * Outside fields
         */
        if (!isset($this->fields) || !is_array($this->fields)) {
            $this->fields = [];
        }

        $this->allTabs->outside = new FormTabs(FormTabs::SECTION_OUTSIDE, (array) $this->config);
        $this->addFields($this->fields);

        /*
         * Primary Tabs + Fields
         */
        if (!isset($this->tabs['fields']) || !is_array($this->tabs['fields'])) {
            $this->tabs['fields'] = [];
        }

        $this->allTabs->primary = new FormTabs(FormTabs::SECTION_PRIMARY, $this->tabs);
        $this->addFields($this->tabs['fields'], FormTabs::SECTION_PRIMARY);

        /*
         * Secondary Tabs + Fields
         */
        if (!isset($this->secondaryTabs['fields']) || !is_array($this->secondaryTabs['fields'])) {
            $this->secondaryTabs['fields'] = [];
        }

        $this->allTabs->secondary = new FormTabs(FormTabs::SECTION_SECONDARY, $this->secondaryTabs);
        $this->addFields($this->secondaryTabs['fields'], FormTabs::SECTION_SECONDARY);

        /**
         * @event backend.form.extendFields
         * Called after the form fields are defined
         *
         * Example usage:
         *
         *     Event::listen('backend.form.extendFields', function ((\Backend\Widgets\Form) $formWidget) {
         *         // Only for the User controller
         *         if (!$formWidget->getController() instanceof \RainLab\User\Controllers\Users) {
         *             return;
         *         }
         *
         *         // Only for the User model
         *         if (!$formWidget->model instanceof \RainLab\User\Models\User) {
         *             return;
         *         }
         *
         *         // Add an extra birthday field
         *         $formWidget->addFields([
         *             'birthday' => [
         *                 'label'   => 'Birthday',
         *                 'comment' => 'Select the users birthday',
         *                 'type'    => 'datepicker'
         *             ]
         *         ]);
         *
         *         // Remove a Surname field
         *         $formWidget->removeField('surname');
         *     });
         *
         * Or
         *
         *     $formWidget->bindEvent('form.extendFields', function () use ((\Backend\Widgets\Form $formWidget)) {
         *         // Only for the User controller
         *         if (!$formWidget->getController() instanceof \RainLab\User\Controllers\Users) {
         *             return;
         *         }
         *
         *         // Only for the User model
         *         if (!$formWidget->model instanceof \RainLab\User\Models\User) {
         *             return;
         *         }
         *
         *         // Add an extra birthday field
         *         $formWidget->addFields([
         *             'birthday' => [
         *                 'label'   => 'Birthday',
         *                 'comment' => 'Select the users birthday',
         *                 'type'    => 'datepicker'
         *             ]
         *         ]);
         *
         *         // Remove a Surname field
         *         $formWidget->removeField('surname');
         *     });
         *
         */
        $this->fireSystemEvent('backend.form.extendFields', [$this->allFields]);

        /*
         * Convert automatic spanned fields
         */
        foreach ($this->allTabs->outside->getFields() as $fields) {
            $this->processAutoSpan($fields);
        }

        foreach ($this->allTabs->primary->getFields() as $fields) {
            $this->processAutoSpan($fields);
        }

        foreach ($this->allTabs->secondary->getFields() as $fields) {
            $this->processAutoSpan($fields);
        }

        /*
         * At least one tab section should stretch
         */
        if (
            $this->allTabs->secondary->stretch === null
            && $this->allTabs->primary->stretch === null
            && $this->allTabs->outside->stretch === null
        ) {
            if ($this->allTabs->secondary->hasFields()) {
                $this->allTabs->secondary->stretch = true;
            }
            elseif ($this->allTabs->primary->hasFields()) {
                $this->allTabs->primary->stretch = true;
            }
            else {
                $this->allTabs->outside->stretch = true;
            }
        }

        /*
         * Bind all form widgets to controller
         */
        foreach ($this->allFields as $field) {
            if ($field->type !== 'widget') {
                continue;
            }

            $widget = $this->makeFormFieldWidget($field);
            $widget->bindToController();
        }

        $this->fieldsDefined = true;
    }

    /**
     * Converts fields with a span set to 'auto' as either
     * 'left' or 'right' depending on the previous field.
     *
     * @return void
     */
    protected function processAutoSpan($fields)
    {
        $prevSpan = null;

        foreach ($fields as $field) {
            if (strtolower($field->span) === 'auto') {
                if ($prevSpan === 'left') {
                    $field->span = 'right';
                }
                else {
                    $field->span = 'left';
                }
            }

            $prevSpan = $field->span;
        }
    }

    /**
     * Programatically add fields, used internally and for extensibility.
     *
     * @param array $fields
     * @param string $addToArea
     * @return void
     */
    public function addFields(array $fields, $addToArea = null)
    {
        foreach ($fields as $name => $config) {
            // Check if user has permissions to show this field
            $permissions = array_get($config, 'permissions');
            if (!empty($permissions) && !BackendAuth::getUser()->hasAccess($permissions, false)) {
                continue;
            }

            $fieldObj = $this->makeFormField($name, $config);
            $fieldTab = is_array($config) ? array_get($config, 'tab') : null;

            // Check that the form field matches the active context
            if ($fieldObj->context !== null) {
                $context = is_array($fieldObj->context) ? $fieldObj->context : [$fieldObj->context];
                if (!in_array($this->getContext(), $context)) {
                    continue;
                }
            }

            // Apply the field name to the validation engine
            $attrName = implode('.', HtmlHelper::nameToArray($fieldObj->fieldName));

            if ($this->model && method_exists($this->model, 'setValidationAttributeName')) {
                $this->model->setValidationAttributeName($attrName, $fieldObj->label);
            }

            $this->allFields[$fieldObj->fieldName] = $fieldObj;

            switch (strtolower($addToArea)) {
                case FormTabs::SECTION_PRIMARY:
                    $this->allTabs->primary->addField($name, $fieldObj, $fieldTab);
                    break;
                case FormTabs::SECTION_SECONDARY:
                    $this->allTabs->secondary->addField($name, $fieldObj, $fieldTab);
                    break;
                default:
                    $this->allTabs->outside->addField($name, $fieldObj);
                    break;
            }
        }
    }

    /**
     * Add tab fields.
     *
     * @param array $fields
     * @return void
     */
    public function addTabFields(array $fields)
    {
        $this->addFields($fields, 'primary');
    }

    /**
     * @param array $fields
     * @return void
     */
    public function addSecondaryTabFields(array $fields)
    {
        $this->addFields($fields, 'secondary');
    }

    /**
     * Programatically remove a field.
     *
     * @param string $name
     * @return bool
     */
    public function removeField($name)
    {
        if (!isset($this->allFields[$name])) {
            return false;
        }

        /*
         * Remove from tabs
         */
        $this->allTabs->primary->removeField($name);
        $this->allTabs->secondary->removeField($name);
        $this->allTabs->outside->removeField($name);

        /*
         * Remove from main collection
         */
        unset($this->allFields[$name]);

        return true;
    }

    /**
     * Programatically remove all fields belonging to a tab.
     *
     * @param string $name
     * @return bool
     */
    public function removeTab($name)
    {
        foreach ($this->allFields as $fieldName => $field) {
            if ($field->tab == $name) {
                $this->removeField($fieldName);
            }
        }
    }

    /**
     * Creates a form field object from name and configuration.
     *
     * @param string $name
     * @param array $config
     * @return FormField
     */
    protected function makeFormField($name, $config = [])
    {
        $label = $config['label'] ?? null;
        list($fieldName, $fieldContext) = $this->getFieldName($name);

        $field = new FormField($fieldName, $label);

        if ($fieldContext) {
            $field->context = $fieldContext;
        }

        $attrName = implode('.', HtmlHelper::nameToArray($field->fieldName));
        $field->arrayName = $this->arrayName;
        $field->idPrefix = $this->getId();

        /*
         * Simple field type
         */
        if (is_string($config)) {
            if ($this->isFormWidget($config) !== false) {
                $field->displayAs('widget', ['widget' => $config]);
            }
            else {
                $field->displayAs($config);
            }
        }
        /*
         * Defined field type
         */
        else {
            $fieldType = $config['type'] ?? null;
            if (!is_string($fieldType) && $fieldType !== null) {
                throw new ApplicationException(Lang::get(
                    'backend::lang.field.invalid_type',
                    ['type' => gettype($fieldType)]
                ));
            }

            /*
             * Widget with configuration
             */
            if ($this->isFormWidget($fieldType) !== false) {
                $config['widget'] = $fieldType;
                $fieldType = 'widget';
            }

            $field->displayAs($fieldType, $config);
        }

        /*
         * Set field value
         */
        $field->value = $this->getFieldValue($field);

        /*
         * Check model if field is required
         */
        if ($field->required === null && $this->model && method_exists($this->model, 'isAttributeRequired')) {
            // Check nested fields
            if ($this->isNested) {
                // Get the current attribute level
                $nameArray = HtmlHelper::nameToArray($this->arrayName);
                unset($nameArray[0]);

                // Convert any numeric indexes to wildcards
                foreach ($nameArray as $i => $value) {
                    if (preg_match('/^[0-9]*$/', $value)) {
                        $nameArray[$i] = '*';
                    }
                }

                // Recombine names for full attribute name in rules array
                $attrName = implode('.', $nameArray) . ".{$attrName}";
            }

            $field->required = $this->model->isAttributeRequired($attrName);
        }

        /*
         * Get field options from model
         */
        $optionModelTypes = ['dropdown', 'radio', 'checkboxlist', 'balloon-selector'];

        if (in_array($field->type, $optionModelTypes, false)) {
            /*
             * Defer the execution of option data collection
             */
            $field->options(function () use ($field, $config) {
                $fieldOptions = $config['options'] ?? null;
                $fieldOptions = $this->getOptionsFromModel($field, $fieldOptions);
                return $fieldOptions;
            });
        }

        return $field;
    }

    /**
     * Check if a field type is a widget or not
     *
     * @param  string  $fieldType
     * @return boolean
     */
    protected function isFormWidget($fieldType)
    {
        if ($fieldType === null) {
            return false;
        }

        if (strpos($fieldType, '\\')) {
            return true;
        }

        $widgetClass = $this->widgetManager->resolveFormWidget($fieldType);

        if (!class_exists($widgetClass)) {
            return false;
        }

        if (is_subclass_of($widgetClass, 'Backend\Classes\FormWidgetBase')) {
            return true;
        }

        return false;
    }

    /**
     * Makes a widget object from a form field object.
     *
     * @param $field
     * @return \Backend\Traits\FormWidgetBase|null
     */
    protected function makeFormFieldWidget($field)
    {
        if ($field->type !== 'widget') {
            return null;
        }

        if (isset($this->formWidgets[$field->fieldName])) {
            return $this->formWidgets[$field->fieldName];
        }

        $widgetConfig = $this->makeConfig($field->config);
        $widgetConfig->alias = $this->alias . studly_case($this->nameToId($field->fieldName));
        $widgetConfig->sessionKey = $this->getSessionKey();
        $widgetConfig->previewMode = $this->previewMode;
        $widgetConfig->model = $this->model;
        $widgetConfig->data = $this->data;
        $widgetConfig->parentForm = $this;

        $widgetName = $widgetConfig->widget;
        $widgetClass = $this->widgetManager->resolveFormWidget($widgetName);

        if (!class_exists($widgetClass)) {
            throw new ApplicationException(Lang::get(
                'backend::lang.widget.not_registered',
                ['name' => $widgetClass]
            ));
        }

        $widget = $this->makeFormWidget($widgetClass, $field, $widgetConfig);

        /*
         * If options config is defined, request options from the model.
         */
        if (isset($field->config['options'])) {
            $field->options(function () use ($field) {
                $fieldOptions = $field->config['options'];
                if ($fieldOptions === true) {
                    $fieldOptions = null;
                }
                $fieldOptions = $this->getOptionsFromModel($field, $fieldOptions);
                return $fieldOptions;
            });
        }

        return $this->formWidgets[$field->fieldName] = $widget;
    }

    /**
     * Get all the loaded form widgets for the instance.
     *
     * @return array
     */
    public function getFormWidgets()
    {
        return $this->formWidgets;
    }

    /**
     * Get a specified form widget
     *
     * @param string $field
     * @return mixed
     */
    public function getFormWidget($field)
    {
        if (isset($this->formWidgets[$field])) {
            return $this->formWidgets[$field];
        }

        return null;
    }

    /**
     * Get all the registered fields for the instance.
     *
     * @return array
     */
    public function getFields()
    {
        return $this->allFields;
    }

    /**
     * Get a specified field object
     *
     * @param string $field
     * @return mixed
     */
    public function getField($field)
    {
        if (isset($this->allFields[$field])) {
            return $this->allFields[$field];
        }

        return null;
    }

    /**
     * Get all tab objects for the instance.
     *
     * @return object[FormTabs]
     */
    public function getTabs()
    {
        return $this->allTabs;
    }

    /**
     * Get a specified tab object.
     * Options: outside, primary, secondary.
     *
     * @param string $field
     * @return mixed
     */
    public function getTab($tab)
    {
        if (isset($this->allTabs->$tab)) {
            return $this->allTabs->$tab;
        }

        return null;
    }

    /**
     * Parses a field's name
     * @param string $field Field name
     * @return array [columnName, context]
     */
    protected function getFieldName($field)
    {
        if (strpos($field, '@') === false) {
            return [$field, null];
        }

        return explode('@', $field);
    }

    /**
     * Looks up the field value.
     * @param mixed $field
     * @return string
     */
    protected function getFieldValue($field)
    {
        if (is_string($field)) {
            if (!isset($this->allFields[$field])) {
                throw new ApplicationException(Lang::get(
                    'backend::lang.form.missing_definition',
                    compact('field')
                ));
            }

            $field = $this->allFields[$field];
        }

        $defaultValue = $this->shouldFetchDefaultValues()
            ? $field->getDefaultFromData($this->data)
            : null;

        return $field->getValueFromData(
            $this->data,
            is_string($defaultValue) ? trans($defaultValue) : $defaultValue
        );
    }

    /**
     * Checks if default values should be taken from data.
     * This should be done when model exists or when explicitly configured
     */
    protected function shouldFetchDefaultValues()
    {
        $enableDefaults = object_get($this->config, 'enableDefaults');
        if ($enableDefaults === false) {
            return false;
        }
        return !$this->model->exists || $enableDefaults;
    }

    /**
     * Returns a HTML encoded value containing the other fields this
     * field depends on
     * @param  \Backend\Classes\FormField $field
     * @return string
     */
    protected function getFieldDepends($field)
    {
        if (!$field->dependsOn) {
            return '';
        }

        $dependsOn = is_array($field->dependsOn) ? $field->dependsOn : [$field->dependsOn];
        $dependsOn = htmlspecialchars(json_encode($dependsOn), ENT_QUOTES, 'UTF-8');
        return $dependsOn;
    }

    /**
     * Helper method to determine if field should be rendered
     * with label and comments.
     * @param  \Backend\Classes\FormField $field
     * @return boolean
     */
    protected function showFieldLabels($field)
    {
        if (in_array($field->type, ['checkbox', 'switch', 'section'])) {
            return false;
        }

        if ($field->type === 'widget') {
            return $this->makeFormFieldWidget($field)->showLabels;
        }

        return true;
    }

    /**
     * Returns post data from a submitted form.
     *
     * @return array
     */
    public function getSaveData()
    {
        $this->defineFormFields();

        $result = [];

        /*
         * Source data
         */
        $data = $this->arrayName ? post($this->arrayName) : post();
        if (!$data) {
            $data = [];
        }

        /*
         * Spin over each field and extract the postback value
         */
        foreach ($this->allFields as $field) {
            /*
             * Disabled and hidden should be omitted from data set
             */
            if ($field->disabled || $field->hidden) {
                continue;
            }

            /*
             * Handle HTML array, eg: item[key][another]
             */
            $parts = HtmlHelper::nameToArray($field->fieldName);
            if (($value = $this->dataArrayGet($data, $parts)) !== null) {
                /*
                 * Number fields should be converted to integers
                 */
                if ($field->type === 'number') {
                    $value = !strlen(trim($value)) ? null : (float) $value;
                }

                $this->dataArraySet($result, $parts, $value);
            }
        }

        /*
         * Give widgets an opportunity to process the data.
         */
        foreach ($this->formWidgets as $field => $widget) {
            $parts = HtmlHelper::nameToArray($field);

            if ((isset($widget->config->disabled) && $widget->config->disabled)
                || (isset($widget->config->hidden) && $widget->config->hidden)) {
                continue;
            }

            $widgetValue = $widget->getSaveValue($this->dataArrayGet($result, $parts));
            $this->dataArraySet($result, $parts, $widgetValue);
        }

        return $result;
    }

    /*
     * Allow the model to filter fields.
     */
    protected function applyFiltersFromModel()
    {
        /*
         * Standard usage
         */
        if (method_exists($this->model, 'filterFields')) {
            $this->model->filterFields((object) $this->allFields, $this->getContext());
        }

        /*
         * Advanced usage
         */
        if (method_exists($this->model, 'fireEvent')) {
            /**
             * @event model.form.filterFields
             * Called after the form is initialized
             *
             * Example usage:
             *
             *     $model->bindEvent('model.form.filterFields', function ((\Backend\Widgets\Form) $formWidget, (stdClass) $fields, (string) $context) use (\October\Rain\Database\Model $model) {
             *         if ($model->source_type == 'http') {
             *             $fields->source_url->hidden = false;
             *             $fields->git_branch->hidden = true;
             *         } elseif ($model->source_type == 'git') {
             *             $fields->source_url->hidden = false;
             *             $fields->git_branch->hidden = false;
             *         } else {
             *             $fields->source_url->hidden = true;
             *             $fields->git_branch->hidden = true;
             *         }
             *     });
             *
             */
            $this->model->fireEvent('model.form.filterFields', [$this, (object) $this->allFields, $this->getContext()]);
        }
    }

    /**
     * Looks at the model for defined options.
     *
     * @param $field
     * @param $fieldOptions
     * @return mixed
     */
    protected function getOptionsFromModel($field, $fieldOptions)
    {
        /*
         * Advanced usage, supplied options are callable
         */
        if (is_array($fieldOptions) && is_callable($fieldOptions)) {
            $fieldOptions = call_user_func($fieldOptions, $this, $field);
        }

        /*
         * Refer to the model method or any of its behaviors
         */
        if (!is_array($fieldOptions) && !$fieldOptions) {
            try {
                list($model, $attribute) = $field->resolveModelAttribute($this->model, $field->fieldName);
                if (!$model) {
                    throw new Exception();
                }
            }
            catch (Exception $ex) {
                throw new ApplicationException(Lang::get('backend::lang.field.options_method_invalid_model', [
                    'model' => get_class($this->model),
                    'field' => $field->fieldName
                ]));
            }

            $methodName = 'get'.studly_case($attribute).'Options';
            if (
                !$this->objectMethodExists($model, $methodName) &&
                !$this->objectMethodExists($model, 'getDropdownOptions')
            ) {
                throw new ApplicationException(Lang::get('backend::lang.field.options_method_not_exists', [
                    'model'  => get_class($model),
                    'method' => $methodName,
                    'field'  => $field->fieldName
                ]));
            }

            if ($this->objectMethodExists($model, $methodName)) {
                $fieldOptions = $model->$methodName($field->value, $this->data);
            }
            else {
                $fieldOptions = $model->getDropdownOptions($attribute, $field->value, $this->data);
            }
        }
        /*
         * Field options are an explicit method reference
         */
        elseif (is_string($fieldOptions)) {
            if (!$this->objectMethodExists($this->model, $fieldOptions)) {
                throw new ApplicationException(Lang::get('backend::lang.field.options_method_not_exists', [
                    'model'  => get_class($this->model),
                    'method' => $fieldOptions,
                    'field'  => $field->fieldName
                ]));
            }

            $fieldOptions = $this->model->$fieldOptions($field->value, $field->fieldName, $this->data);
        }

        return $fieldOptions;
    }

    /**
     * Returns the active session key.
     *
     * @return \Illuminate\Routing\Route|mixed|string
     */
    public function getSessionKey()
    {
        if ($this->sessionKey) {
            return $this->sessionKey;
        }

        if (post('_session_key')) {
            return $this->sessionKey = post('_session_key');
        }

        return $this->sessionKey = FormHelper::getSessionKey();
    }

    /**
     * Returns the active context for displaying the form.
     *
     * @return string
     */
    public function getContext()
    {
        return $this->context;
    }

    /**
     * Internal helper for method existence checks.
     *
     * @param  object $object
     * @param  string $method
     * @return boolean
     */
    protected function objectMethodExists($object, $method)
    {
        if (method_exists($object, 'methodExists')) {
            return $object->methodExists($method);
        }

        return method_exists($object, $method);
    }

    /**
     * Variant to array_get() but preserves dots in key names.
     *
     * @param array $array
     * @param array $parts
     * @param null $default
     * @return array|null
     */
    protected function dataArrayGet(array $array, array $parts, $default = null)
    {
        if ($parts === null) {
            return $array;
        }

        if (count($parts) === 1) {
            $key = array_shift($parts);
            if (isset($array[$key])) {
                return $array[$key];
            }

            return $default;
        }

        foreach ($parts as $segment) {
            if (!is_array($array) || !array_key_exists($segment, $array)) {
                return $default;
            }

            $array = $array[$segment];
        }

        return $array;
    }

    /**
     * Variant to array_set() but preserves dots in key names.
     *
     * @param array $array
     * @param array $parts
     * @param string $value
     * @return array
     */
    protected function dataArraySet(array &$array, array $parts, $value)
    {
        if ($parts === null) {
            return $value;
        }

        while (count($parts) > 1) {
            $key = array_shift($parts);

            if (!isset($array[$key]) || !is_array($array[$key])) {
                $array[$key] = [];
            }

            $array =& $array[$key];
        }

        $array[array_shift($parts)] = $value;

        return $array;
    }
}<|MERGE_RESOLUTION|>--- conflicted
+++ resolved
@@ -467,7 +467,6 @@
     }
 
     /**
-<<<<<<< HEAD
      * Validates a single field in the context of the entire form contents.
      *
      * @return array `valid` (bool) whether the field input is valid
@@ -512,9 +511,8 @@
             'message' => $message
         ];
     }
-
-    /**
-=======
+  
+    /**
      * Renders all fields of a tab in the target tab-pane.
      *
      * @return array
@@ -536,7 +534,6 @@
      * Helper method to convert a field name to a valid ID attribute.
      *
      * @param $input
-     *
      * @return string
      */
     public function nameToId($input)
@@ -545,7 +542,6 @@
     }
 
     /**
->>>>>>> f2956202
      * Creates a flat array of form fields from the configuration.
      * Also slots fields in to their respective tabs.
      *
