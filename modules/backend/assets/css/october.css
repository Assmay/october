@import "../vendor/jcrop/css/jquery.Jcrop.min.css";
@-webkit-keyframes showSweetAlert {
  0% {
    transform: scale(0.7);
    -webkit-transform: scale(0.7);
  }
  45% {
    transform: scale(1.05);
    -webkit-transform: scale(1.05);
  }
  80% {
    transform: scale(0.95);
    -webkit-tranform: scale(0.95);
  }
  100% {
    transform: scale(1);
    -webkit-transform: scale(1);
  }
}
@keyframes showSweetAlert {
  0% {
    transform: scale(0.7);
    -webkit-transform: scale(0.7);
  }
  45% {
    transform: scale(1.05);
    -webkit-transform: scale(1.05);
  }
  80% {
    transform: scale(0.95);
    -webkit-tranform: scale(0.95);
  }
  100% {
    transform: scale(1);
    -webkit-transform: scale(1);
  }
}
@-webkit-keyframes hideSweetAlert {
  0% {
    transform: scale(1);
    -webkit-transform: scale(1);
  }
  100% {
    transform: scale(0.5);
    -webkit-transform: scale(0.5);
  }
}
@keyframes hideSweetAlert {
  0% {
    transform: scale(1);
    -webkit-transform: scale(1);
  }
  100% {
    transform: scale(0.5);
    -webkit-transform: scale(0.5);
  }
}
.showSweetAlert {
  -webkit-animation: showSweetAlert 0.3s;
  animation: showSweetAlert 0.3s;
}
.hideSweetAlert {
  -webkit-animation: hideSweetAlert 0.2s;
  animation: hideSweetAlert 0.2s;
}
@-webkit-keyframes animateSuccessTip {
  0% {
    width: 0;
    left: 1px;
    top: 19px;
  }
  54% {
    width: 0;
    left: 1px;
    top: 19px;
  }
  70% {
    width: 50px;
    left: -8px;
    top: 37px;
  }
  84% {
    width: 17px;
    left: 21px;
    top: 48px;
  }
  100% {
    width: 25px;
    left: 14px;
    top: 45px;
  }
}
@keyframes animateSuccessTip {
  0% {
    width: 0;
    left: 1px;
    top: 19px;
  }
  54% {
    width: 0;
    left: 1px;
    top: 19px;
  }
  70% {
    width: 50px;
    left: -8px;
    top: 37px;
  }
  84% {
    width: 17px;
    left: 21px;
    top: 48px;
  }
  100% {
    width: 25px;
    left: 14px;
    top: 45px;
  }
}
@-webkit-keyframes animateSuccessLong {
  0% {
    width: 0;
    right: 46px;
    top: 54px;
  }
  65% {
    width: 0;
    right: 46px;
    top: 54px;
  }
  84% {
    width: 55px;
    right: 0px;
    top: 35px;
  }
  100% {
    width: 47px;
    right: 8px;
    top: 38px;
  }
}
@keyframes animateSuccessLong {
  0% {
    width: 0;
    right: 46px;
    top: 54px;
  }
  65% {
    width: 0;
    right: 46px;
    top: 54px;
  }
  84% {
    width: 55px;
    right: 0px;
    top: 35px;
  }
  100% {
    width: 47px;
    right: 8px;
    top: 38px;
  }
}
@-webkit-keyframes rotatePlaceholder {
  0% {
    transform: rotate(-45deg);
    -webkit-transform: rotate(-45deg);
  }
  5% {
    transform: rotate(-45deg);
    -webkit-transform: rotate(-45deg);
  }
  12% {
    transform: rotate(-405deg);
    -webkit-transform: rotate(-405deg);
  }
  100% {
    transform: rotate(-405deg);
    -webkit-transform: rotate(-405deg);
  }
}
@keyframes rotatePlaceholder {
  0% {
    transform: rotate(-45deg);
    -webkit-transform: rotate(-45deg);
  }
  5% {
    transform: rotate(-45deg);
    -webkit-transform: rotate(-45deg);
  }
  12% {
    transform: rotate(-405deg);
    -webkit-transform: rotate(-405deg);
  }
  100% {
    transform: rotate(-405deg);
    -webkit-transform: rotate(-405deg);
  }
}
.animateSuccessTip {
  -webkit-animation: animateSuccessTip 0.75s;
  animation: animateSuccessTip 0.75s;
}
.animateSuccessLong {
  -webkit-animation: animateSuccessLong 0.75s;
  animation: animateSuccessLong 0.75s;
}
.icon.success.animate::after {
  -webkit-animation: rotatePlaceholder 4.25s ease-in;
  animation: rotatePlaceholder 4.25s ease-in;
}
@-webkit-keyframes animateErrorIcon {
  0% {
    transform: rotateX(100deg);
    -webkit-transform: rotateX(100deg);
    opacity: 0;
  }
  100% {
    transform: rotateX(0deg);
    -webkit-transform: rotateX(0deg);
    opacity: 1;
  }
}
@keyframes animateErrorIcon {
  0% {
    transform: rotateX(100deg);
    -webkit-transform: rotateX(100deg);
    opacity: 0;
  }
  100% {
    transform: rotateX(0deg);
    -webkit-transform: rotateX(0deg);
    opacity: 1;
  }
}
.animateErrorIcon {
  -webkit-animation: animateErrorIcon 0.5s;
  animation: animateErrorIcon 0.5s;
}
@-webkit-keyframes animateXMark {
  0% {
    transform: scale(0.4);
    -webkit-transform: scale(0.4);
    margin-top: 26px;
    opacity: 0;
  }
  50% {
    transform: scale(0.4);
    -webkit-transform: scale(0.4);
    margin-top: 26px;
    opacity: 0;
  }
  80% {
    transform: scale(1.15);
    -webkit-transform: scale(1.15);
    margin-top: -6px;
  }
  100% {
    transform: scale(1);
    -webkit-transform: scale(1);
    margin-top: 0;
    opacity: 1;
  }
}
@keyframes animateXMark {
  0% {
    transform: scale(0.4);
    -webkit-transform: scale(0.4);
    margin-top: 26px;
    opacity: 0;
  }
  50% {
    transform: scale(0.4);
    -webkit-transform: scale(0.4);
    margin-top: 26px;
    opacity: 0;
  }
  80% {
    transform: scale(1.15);
    -webkit-transform: scale(1.15);
    margin-top: -6px;
  }
  100% {
    transform: scale(1);
    -webkit-transform: scale(1);
    margin-top: 0;
    opacity: 1;
  }
}
.animateXMark {
  -webkit-animation: animateXMark 0.5s;
  animation: animateXMark 0.5s;
}
@-webkit-keyframes pulseWarning {
  0% {
    border-color: #F8D486;
  }
  100% {
    border-color: #F8BB86;
  }
}
@keyframes pulseWarning {
  0% {
    border-color: #F8D486;
  }
  100% {
    border-color: #F8BB86;
  }
}
.pulseWarning {
  -webkit-animation: pulseWarning 0.75s infinite alternate;
  animation: pulseWarning 0.75s infinite alternate;
}
@-webkit-keyframes pulseWarningIns {
  0% {
    background-color: #F8D486;
  }
  100% {
    background-color: #F8BB86;
  }
}
@keyframes pulseWarningIns {
  0% {
    background-color: #F8D486;
  }
  100% {
    background-color: #F8BB86;
  }
}
.pulseWarningIns {
  -webkit-animation: pulseWarningIns 0.75s infinite alternate;
  animation: pulseWarningIns 0.75s infinite alternate;
}
.sweet-overlay {
  background-color: rgba(0, 0, 0, 0.4);
  position: fixed;
  left: 0;
  right: 0;
  top: 0;
  bottom: 0;
  display: none;
  z-index: 8050;
}
.sweet-alert {
  background-color: #f9f9f9;
  width: 478px;
  padding: 17px;
  border-radius: 5px;
  text-align: center;
  position: fixed;
  left: 50%;
  top: 50%;
  margin-left: -256px;
  margin-top: -200px;
  overflow: hidden;
  display: none;
  z-index: 9050;
}
.sweet-alert h4 {
  margin: 30px 0;
  word-wrap: break-word;
}
@media all and (max-width: 767px) {
  .sweet-alert {
    width: auto;
    margin-left: 0;
    margin-right: 0;
    left: 15px;
    right: 15px;
  }
}
.sweet-alert .icon {
  width: 80px;
  height: 80px;
  border: 4px solid gray;
  border-radius: 50%;
  margin: 20px auto;
  position: relative;
  box-sizing: content-box;
}
.sweet-alert .icon.error {
  border-color: #d43f3a;
}
.sweet-alert .icon.error .x-mark {
  position: relative;
  display: block;
}
.sweet-alert .icon.error .line {
  position: absolute;
  height: 5px;
  width: 47px;
  background-color: #d9534f;
  display: block;
  top: 37px;
  border-radius: 2px;
}
.sweet-alert .icon.error .line.left {
  -webkit-transform: rotate(45deg);
  transform: rotate(45deg);
  left: 17px;
}
.sweet-alert .icon.error .line.right {
  -webkit-transform: rotate(-45deg);
  transform: rotate(-45deg);
  right: 16px;
}
.sweet-alert .icon.warning {
  border-color: #eea236;
}
.sweet-alert .icon.warning .body {
  position: absolute;
  width: 5px;
  height: 47px;
  left: 50%;
  top: 10px;
  border-radius: 2px;
  margin-left: -2px;
  background-color: #f0ad4e;
}
.sweet-alert .icon.warning .dot {
  position: absolute;
  width: 7px;
  height: 7px;
  border-radius: 50%;
  margin-left: -3px;
  left: 50%;
  bottom: 10px;
  background-color: #f0ad4e;
}
.sweet-alert .icon.info {
  border-color: #46b8da;
}
.sweet-alert .icon.info::before {
  content: "";
  position: absolute;
  width: 5px;
  height: 29px;
  left: 50%;
  bottom: 17px;
  border-radius: 2px;
  margin-left: -2px;
  background-color: #5bc0de;
}
.sweet-alert .icon.info::after {
  content: "";
  position: absolute;
  width: 7px;
  height: 7px;
  border-radius: 50%;
  margin-left: -3px;
  top: 19px;
  background-color: #5bc0de;
}
.sweet-alert .icon.success {
  border-color: #4cae4c;
}
.sweet-alert .icon.success::before,
.sweet-alert .icon.success::after {
  content: '';
  border-radius: 50%;
  position: absolute;
  width: 60px;
  height: 120px;
  background: white;
  -webkit-transform: rotate(45deg);
  transform: rotate(45deg);
}
.sweet-alert .icon.success::before {
  border-radius: 120px 0 0 120px;
  top: -7px;
  left: -33px;
  -webkit-transform: rotate(-45deg);
  transform: rotate(-45deg);
  -webkit-transform-origin: 60px 60px;
  transform-origin: 60px 60px;
}
.sweet-alert .icon.success::after {
  border-radius: 0 120px 120px 0;
  top: -11px;
  left: 30px;
  -webkit-transform: rotate(-45deg);
  transform: rotate(-45deg);
  -webkit-transform-origin: 0px 60px;
  transform-origin: 0px 60px;
}
.sweet-alert .icon.success .placeholder {
  width: 80px;
  height: 80px;
  border: 4px solid rgba(92, 184, 92, 0.2);
  border-radius: 50%;
  box-sizing: content-box;
  position: absolute;
  left: -4px;
  top: -4px;
  z-index: 2;
}
.sweet-alert .icon.success .fix {
  width: 5px;
  height: 90px;
  background-color: #f9f9f9;
  position: absolute;
  left: 28px;
  top: 8px;
  z-index: 1;
  -webkit-transform: rotate(-45deg);
  transform: rotate(-45deg);
}
.sweet-alert .icon.success .line {
  height: 5px;
  background-color: #5cb85c;
  display: block;
  border-radius: 2px;
  position: absolute;
  z-index: 2;
}
.sweet-alert .icon.success .line.tip {
  width: 25px;
  left: 14px;
  top: 46px;
  -webkit-transform: rotate(45deg);
  transform: rotate(45deg);
}
.sweet-alert .icon.success .line.long {
  width: 47px;
  right: 8px;
  top: 38px;
  -webkit-transform: rotate(-45deg);
  transform: rotate(-45deg);
}
.sweet-alert .icon.custom {
  background-size: contain;
  border-radius: 0;
  border: none;
  background-position: center center;
  background-repeat: no-repeat;
}
.sweet-alert .btn-default:focus {
  border-color: #e3e3e3;
  outline: 0;
}
.sweet-alert .btn-success:focus {
  border-color: #4cae4c;
  outline: 0;
}
.sweet-alert .btn-info:focus {
  border-color: #46b8da;
  outline: 0;
}
.sweet-alert .btn-danger:focus {
  border-color: #d43f3a;
  outline: 0;
}
.sweet-alert .btn-warning:focus {
  border-color: #eea236;
  outline: 0;
}
.sweet-alert button::-moz-focus-inner {
  border: 0;
}
.control-simplelist {
  font-size: 13px;
}
.control-simplelist ul {
  padding-left: 15px;
}
.control-simplelist.form-control ul {
  margin-bottom: 0;
}
.control-simplelist.form-control li {
  padding-top: 5px;
  padding-bottom: 5px;
}
.control-simplelist.with-icons ul,
.control-simplelist.with-checkboxes ul,
.control-simplelist.is-selectable ul {
  list-style-type: none;
  padding-left: 0;
}
.control-simplelist.is-sortable li.placeholder {
  position: relative;
}
.control-simplelist.is-sortable li.placeholder:before {
  top: -10px;
  position: absolute;
  content: '';
  display: block;
  width: 0;
  height: 0;
  border-top: 4.5px solid transparent;
  border-bottom: 4.5px solid transparent;
  border-left: 5px solid #999999;
}
.control-simplelist.is-sortable li.dragged {
  position: absolute;
  opacity: 0.5;
  filter: alpha(opacity=50);
  z-index: 2000;
  color: #e67e22;
  width: auto !important;
}
.control-simplelist.is-scrollable {
  height: 200px;
}
.control-simplelist.is-scrollable.size-tiny {
  min-height: 250px;
}
.control-simplelist.is-scrollable.size-small {
  min-height: 300px;
}
.control-simplelist.is-scrollable.size-large {
  min-height: 400px;
}
.control-simplelist.is-scrollable.size-huge {
  min-height: 450px;
}
.control-simplelist.is-scrollable.size-giant {
  min-height: 550px;
}
.control-simplelist.is-selectable li {
  padding: 5px 10px;
  border-bottom: 1px solid #e2e2e2;
}
.control-simplelist.is-selectable li .heading {
  font-size: 14px;
  font-weight: bold;
}
.control-simplelist.is-selectable li a {
  padding: 5px 10px;
  margin: -5px -10px;
  display: block;
  color: #333333;
}
.control-simplelist.is-selectable li:hover {
  background: #4da7e8;
  cursor: pointer;
}
.control-simplelist.is-selectable li:hover,
.control-simplelist.is-selectable li:hover a {
  color: white;
}
.control-simplelist.is-selectable li:hover a {
  text-decoration: none;
}
.control-simplelist.is-selectable li:last-child {
  border-bottom: none;
}
.control-simplelist.is-selectable li.active a {
  background: #f0f0f0;
}
.control-simplelist.is-selectable li.active a:hover {
  background: #4da7e8;
}
.list-preview .control-simplelist.is-selectable ul {
  margin-bottom: 0;
}
.drag-noselect {
  user-select: none;
  -o-user-select: none;
  -moz-user-select: none;
  -khtml-user-select: none;
  -webkit-user-select: none;
}
.control-scrollbar {
  position: relative;
  overflow: hidden;
  height: 100%;
  -webkit-transform: translateZ(0);
  -ms-transform: translateZ(0);
  transform: translateZ(0);
}
.control-scrollbar > div {
  -webkit-transform: translateZ(0);
  -ms-transform: translateZ(0);
  transform: translateZ(0);
}
.control-scrollbar > .scrollbar-scrollbar {
  position: absolute;
  z-index: 100;
}
.control-scrollbar > .scrollbar-scrollbar .scrollbar-track {
  background-color: transparent;
  position: relative;
  -webkit-border-radius: 5px;
  -moz-border-radius: 5px;
  border-radius: 5px;
}
.control-scrollbar > .scrollbar-scrollbar .scrollbar-track .scrollbar-thumb {
  background-color: #aaaaaa;
  -webkit-border-radius: 5px;
  -moz-border-radius: 5px;
  border-radius: 5px;
  cursor: pointer;
  overflow: hidden;
  position: absolute;
}
.control-scrollbar > .scrollbar-scrollbar.disabled {
  display: none!important;
}
.control-scrollbar.vertical > .scrollbar-scrollbar {
  right: 0;
  width: 4px;
}
.control-scrollbar.vertical > .scrollbar-scrollbar .scrollbar-track {
  height: 100%;
  width: 4px;
}
.control-scrollbar.vertical > .scrollbar-scrollbar .scrollbar-track .scrollbar-thumb {
  height: 20px;
  width: 4px;
  top: 0;
  left: 0;
}
.control-scrollbar.vertical > .scrollbar-scrollbar:active,
.control-scrollbar.vertical > .scrollbar-scrollbar:hover {
  width: 6px;
  -webkit-transition: width 0.3s;
  transition: width 0.3s;
}
.control-scrollbar.vertical > .scrollbar-scrollbar:active .scrollbar-track,
.control-scrollbar.vertical > .scrollbar-scrollbar:hover .scrollbar-track,
.control-scrollbar.vertical > .scrollbar-scrollbar:active .scrollbar-thumb,
.control-scrollbar.vertical > .scrollbar-scrollbar:hover .scrollbar-thumb {
  width: 6px;
  -webkit-transition: width 0.3s;
  transition: width 0.3s;
}
.control-scrollbar.horizontal > .scrollbar-scrollbar {
  margin: 0 0 5px;
  clear: both;
  height: 4px;
}
.control-scrollbar.horizontal > .scrollbar-scrollbar .scrollbar-track {
  width: 100%;
  height: 4px;
}
.control-scrollbar.horizontal > .scrollbar-scrollbar .scrollbar-track .scrollbar-thumb {
  height: 4px;
  margin: 2px 0;
  left: 0;
  top: 0;
}
.control-scrollbar.horizontal > .scrollbar-scrollbar:active,
.control-scrollbar.horizontal > .scrollbar-scrollbar:hover {
  height: 6px;
  -webkit-transition: height 0.3s;
  transition: height 0.3s;
}
.control-scrollbar.horizontal > .scrollbar-scrollbar:active .scrollbar-track,
.control-scrollbar.horizontal > .scrollbar-scrollbar:hover .scrollbar-track,
.control-scrollbar.horizontal > .scrollbar-scrollbar:active .scrollbar-thumb,
.control-scrollbar.horizontal > .scrollbar-scrollbar:hover .scrollbar-thumb {
  height: 6px;
  -webkit-transition: height 0.3s;
  transition: height 0.3s;
}
.no-touch .control-scrollbar > .scrollbar-scrollbar {
  opacity: 0;
  -webkit-transition: opacity 0.3s;
  transition: opacity 0.3s;
}
.no-touch .control-scrollbar:active > .scrollbar-scrollbar,
.no-touch .control-scrollbar:hover > .scrollbar-scrollbar {
  opacity: 1;
}
@media (max-width: 768px) {
  .responsive-sidebar > .layout-cell:last-child .control-scrollbar {
    overflow: visible;
    height: auto;
  }
  .responsive-sidebar > .layout-cell:last-child .control-scrollbar .scrollbar-scrollbar {
    display: none!important;
  }
}
.control-filelist p.no-data {
  padding: 18px 0;
  margin: 0;
  color: #666666;
  font-size: 12px;
  text-align: center;
  font-weight: 400;
  -webkit-border-radius: 2px;
  -moz-border-radius: 2px;
  border-radius: 2px;
}
.control-filelist ul {
  padding: 0;
  margin: 0;
}
.control-filelist ul li {
  font-weight: 300;
  line-height: 150%;
  position: relative;
  list-style: none;
}
.control-filelist ul li a:hover {
  background: #dddddd;
}
.control-filelist ul li.active a {
  background: #dddddd;
  position: relative;
}
.control-filelist ul li.active a:after {
  position: absolute;
  height: 100%;
  width: 4px;
  left: 0;
  top: 0;
  background: #e67e22;
  display: block;
  content: ' ';
}
.control-filelist ul li a {
  display: block;
  padding: 10px 40px 10px 20px;
  outline: none;
}
.control-filelist ul li a:hover,
.control-filelist ul li a:focus,
.control-filelist ul li a:active {
  text-decoration: none;
}
.control-filelist ul li a span {
  display: block;
}
.control-filelist ul li a span.title {
  font-weight: 500;
  color: #405261;
  font-size: 12px;
}
.control-filelist ul li a span.description {
  color: #8f8f8f;
  font-size: 12px;
  font-weight: 500;
}
.control-filelist ul li a span.description strong {
  color: #405261;
  font-weight: 500;
}
.control-filelist ul li.group > h4,
.control-filelist ul li.group > div.group > h4 {
  font-weight: 500;
  font-size: 12px;
  margin-top: 0;
  margin-bottom: 0;
  display: relative;
}
.control-filelist ul li.group > h4 a,
.control-filelist ul li.group > div.group > h4 a {
  padding: 10px 20px 10px 53px;
  color: #405261;
  position: relative;
  outline: none;
}
.control-filelist ul li.group > h4 a:hover,
.control-filelist ul li.group > div.group > h4 a:hover {
  background: transparent;
}
.control-filelist ul li.group > h4 a:before,
.control-filelist ul li.group > div.group > h4 a:before,
.control-filelist ul li.group > h4 a:after,
.control-filelist ul li.group > div.group > h4 a:after {
  width: 10px;
  height: 10px;
  display: block;
  position: absolute;
  top: 1px;
}
.control-filelist ul li.group > h4 a:after,
.control-filelist ul li.group > div.group > h4 a:after {
  left: 34px;
  font-family: FontAwesome;
  font-weight: normal;
  font-style: normal;
  text-decoration: inherit;
  -webkit-font-smoothing: antialiased;
  *margin-right: .3em;
  content: "\f07b";
  color: #a1aab1;
  font-size: 14px;
  top: 9px;
}
.control-filelist ul li.group > h4 a:before,
.control-filelist ul li.group > div.group > h4 a:before {
  left: 20px;
  top: 9px;
  color: #cfcfcf;
  font-family: FontAwesome;
  font-weight: normal;
  font-style: normal;
  text-decoration: inherit;
  -webkit-font-smoothing: antialiased;
  *margin-right: .3em;
  content: "\f0da";
  -webkit-transform: rotate(90deg) translate(5px, 0);
  -ms-transform: rotate(90deg) translate(5px, 0);
  transform: rotate(90deg) translate(5px, 0);
  -webkit-transition: all 0.1s ease;
  transition: all 0.1s ease;
}
.control-filelist ul li.group > ul > li > a {
  padding-left: 52px;
}
.control-filelist ul li.group > ul > li.group {
  padding-left: 20px;
}
.control-filelist ul li.group > ul > li.group > ul > li > a {
  padding-left: 324px;
  margin-left: -270px;
}
.control-filelist ul li.group > ul > li.group > ul > li.group > ul > li > a {
  padding-left: 297px;
  margin-left: -243px;
}
.control-filelist ul li.group > ul > li.group > ul > li.group > ul > li.group > ul > li > a {
  padding-left: 270px;
  margin-left: -216px;
}
.control-filelist ul li.group > ul > li.group > ul > li.group > ul > li.group > ul > li.group > ul > li > a {
  padding-left: 243px;
  margin-left: -189px;
}
.control-filelist ul li.group > ul > li.group > ul > li.group > ul > li.group > ul > li.group > ul > li.group > ul > li > a {
  padding-left: 216px;
  margin-left: -162px;
}
.control-filelist ul li.group > ul > li.group > ul > li.group > ul > li.group > ul > li.group > ul > li.group > ul > li.group > ul > li > a {
  padding-left: 189px;
  margin-left: -135px;
}
.control-filelist ul li.group > ul > li.group > ul > li.group > ul > li.group > ul > li.group > ul > li.group > ul > li.group > ul > li.group > ul > li > a {
  padding-left: 162px;
  margin-left: -108px;
}
.control-filelist ul li.group > ul > li.group > ul > li.group > ul > li.group > ul > li.group > ul > li.group > ul > li.group > ul > li.group > ul > li.group > ul > li > a {
  padding-left: 135px;
  margin-left: -81px;
}
.control-filelist ul li.group > ul > li.group > ul > li.group > ul > li.group > ul > li.group > ul > li.group > ul > li.group > ul > li.group > ul > li.group > ul > li.group > ul > li > a {
  padding-left: 108px;
  margin-left: -54px;
}
.control-filelist ul li.group > ul > li.group > ul > li.group > ul > li.group > ul > li.group > ul > li.group > ul > li.group > ul > li.group > ul > li.group > ul > li.group > ul > li.group > ul > li > a {
  padding-left: 81px;
  margin-left: -27px;
}
.control-filelist ul li.group[data-status=collapsed] > h4 a:before,
.control-filelist ul li.group[data-status=collapsed] > div.group > h4 a:before {
  -webkit-transform: rotate(0deg) translate(3px, 0);
  -ms-transform: rotate(0deg) translate(3px, 0);
  transform: rotate(0deg) translate(3px, 0);
}
.control-filelist ul li.group[data-status=collapsed] > ul,
.control-filelist ul li.group[data-status=collapsed] > div.subitems {
  display: none;
}
.control-filelist ul li .checkbox {
  position: absolute;
  top: 13px;
  right: 17px;
}
.control-filelist ul li .checkbox label {
  margin-right: 0;
}
.control-filelist ul li .checkbox label:before {
  border-color: #cccccc;
}
.control-filelist.hero ul li {
  background: #ffffff;
  border-bottom: none;
}
.control-filelist.hero ul li > a {
  padding: 16px 45px 15px 50px;
  font-size: 13px;
  border-bottom: 1px solid #ecf0f1;
}
.control-filelist.hero ul li > a span.title {
  font-size: 13px;
  font-weight: 600;
  color: #2b3e50;
}
<<<<<<< HEAD
.control-filelist.hero ul li > a .list-icon {
  position: absolute;
  left: 14px;
  top: 20px;
  font-size: 22px;
  color: #b7c0c2;
}
=======
>>>>>>> 8b147015
.control-filelist.hero ul li > a:hover {
  background: #58b6f7;
  border-bottom: 1px solid #58b6f7 !important;
}
.control-filelist.hero ul li > a:hover span.title,
.control-filelist.hero ul li > a:hover span.description {
  color: #ffffff !important;
}
<<<<<<< HEAD
.control-filelist.hero ul li > a:hover .list-icon {
  color: #ffffff !important;
}
=======
>>>>>>> 8b147015
.control-filelist.hero ul li .checkbox {
  top: 17px;
  right: 17px;
}
.control-filelist.hero ul li.active > a {
  border-bottom: 1px solid #dddddd;
}
.control-filelist.hero ul li.active > a:after {
  top: -1px;
  bottom: -1px;
  height: auto;
}
.control-filelist.hero ul li.active > a > span.borders:before {
  content: ' ';
  position: absolute;
  width: 100%;
  height: 1px;
  display: block;
  left: 0;
  background-color: #dddddd;
}
.control-filelist.hero ul li.active > a > span.borders:before {
  top: -1px;
}
.control-filelist.hero ul li.active > a:hover > span.borders:before {
  background-color: #58b6f7;
}
.control-filelist.hero ul li > h4 {
  padding-top: 7px;
  padding-bottom: 6px;
  border-bottom: 1px solid #ecf0f1;
}
<<<<<<< HEAD
.control-filelist.hero ul li > div.controls {
  display: none;
  position: absolute;
  right: 16px;
  top: 15px;
}
.control-filelist.hero ul li > div.controls > a.control {
  width: 16px;
  height: 23px;
  background: transparent;
  overflow: hidden;
  display: inline-block;
  color: #ffffff !important;
  padding: 0;
}
.control-filelist.hero ul li > div.controls > a.control:before {
  font-size: 17px;
}
.control-filelist.hero ul li:hover > div.controls {
  display: block;
}
.control-filelist.hero ul > li.group > ul > li > a {
  padding-left: 66px;
}
.control-filelist.hero.single-level ul li:hover {
  background: #58b6f7;
}
.control-filelist.hero.single-level ul li:hover > a {
  background: #58b6f7;
  border-bottom: 1px solid #58b6f7 !important;
}
.control-filelist.hero.single-level ul li:hover > a span.title,
.control-filelist.hero.single-level ul li:hover > a span.description {
  color: #ffffff !important;
}
.control-filelist.hero.single-level ul li:hover > a .list-icon {
  color: #ffffff !important;
}
=======
.control-filelist.hero ul > li.group > ul > li > a {
  padding-left: 66px;
}
>>>>>>> 8b147015
.touch .control-filelist li:not(.active) a:hover {
  background: transparent;
}
.control-scrollpanel {
  position: relative;
  background: #ecf0f1;
}
.control-scrollpanel .control-scrollbar.vertical > .scrollbar-scrollbar {
  right: 0;
}
.tooltip .tooltip-inner {
  text-align: left;
  padding: 5px 8px;
}
.tooltip.in {
  opacity: 1;
  filter: alpha(opacity=100);
}
.oc-logo-white {
  background-image: url(../images/october-logo-white.svg);
  background-position: 50% 50%;
  background-repeat: no-repeat;
  background-size: contain;
}
.oc-bg-logo {
  background-image: url(../images/october-logo-transparent.svg);
  background-position: 50% 50%;
  background-repeat: no-repeat;
  background-size: 50% auto;
}
.sweet-alert {
  text-align: left;
}
.sweet-alert h4 {
  margin: 10px 0 20px 0;
  color: #2b3e50;
  font-size: 18px;
}
.sweet-alert p.text-muted {
  margin-bottom: 20px;
  color: #555555;
}
.report-widget {
  padding: 15px;
  background: white;
  -webkit-box-sizing: border-box;
  -moz-box-sizing: border-box;
  box-sizing: border-box;
  -webkit-border-radius: 2px;
  -moz-border-radius: 2px;
  border-radius: 2px;
}
.report-widget h3 {
  font-size: 14px;
  color: #7e8c8d;
  text-transform: uppercase;
  font-weight: 600;
  margin-top: 0;
  margin-bottom: 30px;
}
.report-widget .height-100 {
  height: 100px;
}
.report-widget .height-200 {
  height: 200px;
}
.report-widget .height-300 {
  height: 300px;
}
.report-widget .height-400 {
  height: 400px;
}
.report-widget .height-500 {
  height: 500px;
}
.report-widget p.report-description {
  margin-bottom: 0;
  margin-top: 15px;
  font-size: 12px;
  line-height: 190%;
  color: #7e8c8d;
}
.report-widget p.flash-message.static {
  margin-bottom: 0;
}
.control-treelist ol {
  padding: 0;
  margin: 0;
  list-style: none;
}
.control-treelist ol ol {
  margin: 0;
  margin-left: 15px;
  padding-left: 15px;
  border-left: 1px solid #dbdee0;
}
.control-treelist > ol > li > div.record:before {
  display: none;
}
.control-treelist li {
  margin: 0;
  padding: 0;
}
.control-treelist li > div.record {
  margin: 0;
  font-size: 12px;
  margin-bottom: 5px;
  position: relative;
  display: block;
}
.control-treelist li > div.record:before {
  color: #bdc3c7;
  font-family: FontAwesome;
  font-weight: normal;
  font-style: normal;
  text-decoration: inherit;
  -webkit-font-smoothing: antialiased;
  *margin-right: .3em;
  content: "\f111";
  font-size: 6px;
  position: absolute;
  left: -18px;
  top: 11px;
}
.control-treelist li > div.record > a.move {
  display: inline-block;
  padding: 7px 0 7px 10px;
  text-decoration: none;
  color: #bdc3c7;
}
.control-treelist li > div.record > a.move:hover {
  color: #4da7e8;
}
.control-treelist li > div.record > a.move:before {
  font-family: FontAwesome;
  font-weight: normal;
  font-style: normal;
  text-decoration: inherit;
  -webkit-font-smoothing: antialiased;
  *margin-right: .3em;
  content: "\f0c9";
}
.control-treelist li > div.record > span {
  color: #666666;
  display: inline-block;
  padding: 7px 15px 7px 5px;
}
.control-treelist li.dragged {
  position: absolute;
  z-index: 2000;
  width: auto !important;
  height: auto !important;
}
.control-treelist li.dragged > div.record {
  opacity: 0.5;
  filter: alpha(opacity=50);
  background: #4da7e8 !important;
}
.control-treelist li.dragged > div.record > a.move:before,
.control-treelist li.dragged > div.record > span {
  color: white;
}
.control-treelist li.dragged > div.record:before {
  display: none;
}
.control-treelist li.placeholder {
  display: inline-block;
  position: relative;
  background: #4da7e8 !important;
  height: 25px;
  margin-bottom: 5px;
}
.control-treelist li.placeholder:before {
  display: block;
  position: absolute;
  font-family: FontAwesome;
  font-weight: normal;
  font-style: normal;
  text-decoration: inherit;
  -webkit-font-smoothing: antialiased;
  *margin-right: .3em;
  content: "\f053";
  color: #d35714;
  left: -10px;
  top: 8px;
  z-index: 2000;
}
.control-treeview {
  margin-bottom: 40px;
  /*
     * Light version of the treeview - transparent background, no bottom borders,
     * smaller paddings, inline submenu
     */
}
.control-treeview ol {
  margin: 0;
  padding: 0;
  list-style: none;
  background: #ffffff;
}
.control-treeview ol > li {
  -webkit-transition: width 1s;
  transition: width 1s;
}
.control-treeview ol > li > div {
  font-size: 13px;
  font-weight: 600;
  background: #ffffff;
  border-bottom: 1px solid #ecf0f1;
  position: relative;
}
.control-treeview ol > li > div > a {
  color: #2b3e50;
  padding: 16px 45px 15px 61px;
  display: block;
  line-height: 150%;
  text-decoration: none;
  -webkit-box-sizing: border-box;
  -moz-box-sizing: border-box;
  box-sizing: border-box;
}
.control-treeview ol > li > div:before {
  content: ' ';
  background-image: url(../images/treeview-icons.png);
  background-position: 0px -28px;
  background-repeat: no-repeat;
  background-size: 42px auto;
  position: absolute;
  width: 21px;
  height: 22px;
  left: 28px;
  top: 20px;
}
.control-treeview ol > li > div span.comment {
  display: block;
  font-weight: 400;
  color: #95a5a6;
  font-size: 12px;
  margin-top: 2px;
  overflow: hidden;
  text-overflow: ellipsis;
}
.control-treeview ol > li > div > span.expand {
  font: 0/0 a;
  color: transparent;
  text-shadow: none;
  background-color: transparent;
  border: 0;
  display: none;
  position: absolute;
  left: 0;
  width: 20px;
  height: 20px;
  top: 24px;
  left: 2px;
  cursor: pointer;
  color: #bdc3c7;
  -webkit-transition: transform 0.1s ease;
  transition: transform 0.1s ease;
}
.control-treeview ol > li > div > span.expand:before {
  font-family: FontAwesome;
  font-weight: normal;
  font-style: normal;
  text-decoration: inherit;
  -webkit-font-smoothing: antialiased;
  *margin-right: .3em;
  content: "\f0da";
  line-height: 100%;
  font-size: 15px;
  position: relative;
  left: 8px;
  top: 2px;
}
.control-treeview ol > li > div > span.drag-handle {
  font: 0/0 a;
  color: transparent;
  text-shadow: none;
  background-color: transparent;
  border: 0;
  -webkit-transition: opacity 0.4s;
  transition: opacity 0.4s;
  position: absolute;
  right: 24px;
  bottom: 5px;
  width: 14px;
  height: 14px;
  cursor: move;
  color: #bdc3c7;
  opacity: 0;
  filter: alpha(opacity=0);
}
.control-treeview ol > li > div > span.drag-handle:before {
  font-family: FontAwesome;
  font-weight: normal;
  font-style: normal;
  text-decoration: inherit;
  -webkit-font-smoothing: antialiased;
  *margin-right: .3em;
  content: "\f0c9";
  font-size: 14px;
}
.control-treeview ol > li > div span.borders {
  font-size: 0;
}
.control-treeview ol > li > div > ul.submenu {
  position: absolute;
  left: 20px;
  bottom: -37px;
  padding: 0;
  list-style: none;
  z-index: 200;
  height: 37px;
  display: none;
  margin-left: 15px;
  background: transparent url(../images/treeview-submenu-tabs.png) repeat-x left -39px;
}
.control-treeview ol > li > div > ul.submenu:before,
.control-treeview ol > li > div > ul.submenu:after {
  background: transparent url(../images/treeview-submenu-tabs.png) no-repeat left top;
  content: ' ';
  display: block;
  width: 20px;
  height: 37px;
  position: absolute;
  top: 0;
}
.control-treeview ol > li > div > ul.submenu:before {
  left: -20px;
}
.control-treeview ol > li > div > ul.submenu:after {
  background-position: -100px top;
  right: -20px;
}
.control-treeview ol > li > div > ul.submenu li {
  font-size: 12px;
}
.control-treeview ol > li > div > ul.submenu li a {
  display: block;
  padding: 4px 3px 0 3px;
  color: #ffffff;
  text-decoration: none;
  outline: none;
}
.control-treeview ol > li > div > ul.submenu li a i {
  margin-right: 5px;
}
.control-treeview ol > li > div:hover > ul.submenu {
  display: block;
}
.control-treeview ol > li > div .checkbox {
  position: absolute;
  top: 19px;
  right: 17px;
}
.control-treeview ol > li > div .checkbox label {
  margin-right: 0;
}
.control-treeview ol > li > div .checkbox label:before {
  border-color: #cccccc;
}
.control-treeview ol > li > div.popover-highlight {
  background-color: #58b6f7 !important;
}
.control-treeview ol > li > div.popover-highlight:before {
  background-position: 0px -80px;
}
.control-treeview ol > li > div.popover-highlight > a {
  color: #ffffff !important;
  cursor: default;
}
.control-treeview ol > li > div.popover-highlight span {
  color: #ffffff !important;
}
.control-treeview ol > li > div.popover-highlight > ul.submenu,
.control-treeview ol > li > div.popover-highlight > span.drag-handle {
  display: none!important;
}
.control-treeview ol > li.dragged div,
.control-treeview ol > li > div:hover {
  background-color: #58b6f7 !important;
}
.control-treeview ol > li.dragged div > a,
.control-treeview ol > li > div:hover > a {
  color: #ffffff !important;
}
.control-treeview ol > li.dragged div:before,
.control-treeview ol > li > div:hover:before {
  background-position: 0px -80px;
}
.control-treeview ol > li.dragged div:after,
.control-treeview ol > li > div:hover:after {
  top: 0!important;
  bottom: 0!important;
}
.control-treeview ol > li.dragged div span,
.control-treeview ol > li > div:hover span {
  color: #ffffff !important;
}
.control-treeview ol > li.dragged div span.drag-handle,
.control-treeview ol > li > div:hover span.drag-handle {
  cursor: move;
  opacity: 1;
  filter: alpha(opacity=100);
}
.control-treeview ol > li.dragged div span.borders,
.control-treeview ol > li > div:hover span.borders {
  display: none;
}
.control-treeview ol > li[data-no-drag-mode] div:hover span.drag-handle {
  cursor: default!important;
  opacity: 0.3 !important;
  filter: alpha(opacity=30) !important;
}
.control-treeview ol > li.dragged li.has-subitems > div:before,
.control-treeview ol > li.dragged.has-subitems > div:before {
  background-position: 0px -52px;
}
.control-treeview ol > li.dragged div > ul.submenu {
  display: none!important;
}
.control-treeview ol > li > ol {
  padding-left: 20px;
}
.control-treeview ol > li[data-status=collapsed] > ol {
  display: none;
}
.control-treeview ol > li.has-subitems > div:before {
  background-position: 0 0;
  width: 23px;
  height: 26px;
  left: 26px;
}
.control-treeview ol > li.has-subitems > div:hover:before,
.control-treeview ol > li.has-subitems > div.popover-highlight:before {
  background-position: 0px -52px;
}
.control-treeview ol > li.has-subitems > div span.expand {
  display: block;
}
.control-treeview ol > li.placeholder {
  height: 0;
  position: relative;
  border-bottom: 1px dotted #c03f31;
}
.control-treeview ol > li.placeholder:before {
  font-family: FontAwesome;
  font-weight: normal;
  font-style: normal;
  text-decoration: inherit;
  -webkit-font-smoothing: antialiased;
  *margin-right: .3em;
  content: "\f0da";
  font-size: 23px;
  color: white;
  position: absolute;
  left: -11px;
  top: -17px;
  z-index: 1900;
}
.control-treeview ol > li.placeholder:after {
  font-family: FontAwesome;
  font-weight: normal;
  font-style: normal;
  text-decoration: inherit;
  -webkit-font-smoothing: antialiased;
  *margin-right: .3em;
  content: "\f0da";
  font-size: 21px;
  color: #c03f31;
  position: absolute;
  left: -10px;
  top: -14px;
  z-index: 1901;
}
.control-treeview ol > li.dragged {
  position: absolute;
  z-index: 2000;
  opacity: 0.5;
  filter: alpha(opacity=50);
}
.control-treeview ol > li.dragged > div {
  -webkit-border-radius: 3px;
  -moz-border-radius: 3px;
  border-radius: 3px;
}
.control-treeview ol > li.drop-target > div {
  background-color: #2581b8!important;
}
.control-treeview ol > li.drop-target > div > a {
  color: #ffffff;
}
.control-treeview ol > li.drop-target > div > a > span.comment {
  color: #ffffff;
}
.control-treeview ol > li.drop-target > div:before {
  background-position: 0px -80px;
}
.control-treeview ol > li.drop-target.has-subitems > div:before {
  background-position: 0px -52px;
}
.control-treeview ol > li[data-status=expanded] > div > span.expand {
  -webkit-transform: rotate(90deg) translate(0, 0);
  -ms-transform: rotate(90deg) translate(0, 0);
  transform: rotate(90deg) translate(0, 0);
}
.control-treeview ol > li.drag-ghost {
  background-color: transparent;
  box-sizing: content-box;
}
.control-treeview ol > li.active > div {
  background: #dddddd;
}
.control-treeview ol > li.active > div:after {
  position: absolute;
  width: 4px;
  left: 0;
  top: -1px;
  bottom: -1px;
  background: #e67e22;
  display: block;
  content: ' ';
}
.control-treeview ol > li.active > div > span.comment,
.control-treeview ol > li.active > div > span.expand {
  color: #8f8f8f;
}
.control-treeview ol > li.active > div > span.borders:before,
.control-treeview ol > li.active > div > span.borders:after {
  content: ' ';
  position: absolute;
  width: 100%;
  height: 1px;
  display: block;
  left: 0;
  background-color: #dddddd;
}
.control-treeview ol > li.active > div > span.borders:before {
  top: -1px;
}
.control-treeview ol > li.active > div > span.borders:after {
  bottom: -1px;
}
.control-treeview ol > li.no-data {
  padding: 18px 0;
  margin: 0;
  color: #666666;
  font-size: 12px;
  text-align: center;
  font-weight: 400;
}
.control-treeview ol > li > ol > li > div {
  margin-left: -20px;
  padding-left: 71px;
}
.control-treeview ol > li > ol > li > div > a {
  margin-left: -71px;
  padding-left: 71px;
}
.control-treeview ol > li > ol > li > div:before {
  margin-left: 10px;
}
.control-treeview ol > li > ol > li > div > span.expand {
  left: 12px;
}
.control-treeview ol > li > ol > li > ol > li > div {
  margin-left: -40px;
  padding-left: 81px;
}
.control-treeview ol > li > ol > li > ol > li > div > a {
  margin-left: -81px;
  padding-left: 81px;
}
.control-treeview ol > li > ol > li > ol > li > div:before {
  margin-left: 20px;
}
.control-treeview ol > li > ol > li > ol > li > div > span.expand {
  left: 22px;
}
.control-treeview ol > li > ol > li > ol > li > ol > li > div {
  margin-left: -60px;
  padding-left: 91px;
}
.control-treeview ol > li > ol > li > ol > li > ol > li > div > a {
  margin-left: -91px;
  padding-left: 91px;
}
.control-treeview ol > li > ol > li > ol > li > ol > li > div:before {
  margin-left: 30px;
}
.control-treeview ol > li > ol > li > ol > li > ol > li > div > span.expand {
  left: 32px;
}
.control-treeview ol > li > ol > li > ol > li > ol > li > ol > li > div {
  margin-left: -80px;
  padding-left: 101px;
}
.control-treeview ol > li > ol > li > ol > li > ol > li > ol > li > div > a {
  margin-left: -101px;
  padding-left: 101px;
}
.control-treeview ol > li > ol > li > ol > li > ol > li > ol > li > div:before {
  margin-left: 40px;
}
.control-treeview ol > li > ol > li > ol > li > ol > li > ol > li > div > span.expand {
  left: 42px;
}
.control-treeview ol > li > ol > li > ol > li > ol > li > ol > li > ol > li > div {
  margin-left: -100px;
  padding-left: 111px;
}
.control-treeview ol > li > ol > li > ol > li > ol > li > ol > li > ol > li > div > a {
  margin-left: -111px;
  padding-left: 111px;
}
.control-treeview ol > li > ol > li > ol > li > ol > li > ol > li > ol > li > div:before {
  margin-left: 50px;
}
.control-treeview ol > li > ol > li > ol > li > ol > li > ol > li > ol > li > div > span.expand {
  left: 52px;
}
.control-treeview ol > li > ol > li > ol > li > ol > li > ol > li > ol > li > ol > li > div {
  margin-left: -120px;
  padding-left: 121px;
}
.control-treeview ol > li > ol > li > ol > li > ol > li > ol > li > ol > li > ol > li > div > a {
  margin-left: -121px;
  padding-left: 121px;
}
.control-treeview ol > li > ol > li > ol > li > ol > li > ol > li > ol > li > ol > li > div:before {
  margin-left: 60px;
}
.control-treeview ol > li > ol > li > ol > li > ol > li > ol > li > ol > li > ol > li > div > span.expand {
  left: 62px;
}
.control-treeview ol > li > ol > li > ol > li > ol > li > ol > li > ol > li > ol > li > ol > li > div {
  margin-left: -140px;
  padding-left: 131px;
}
.control-treeview ol > li > ol > li > ol > li > ol > li > ol > li > ol > li > ol > li > ol > li > div > a {
  margin-left: -131px;
  padding-left: 131px;
}
.control-treeview ol > li > ol > li > ol > li > ol > li > ol > li > ol > li > ol > li > ol > li > div:before {
  margin-left: 70px;
}
.control-treeview ol > li > ol > li > ol > li > ol > li > ol > li > ol > li > ol > li > ol > li > div > span.expand {
  left: 72px;
}
.control-treeview ol > li > ol > li > ol > li > ol > li > ol > li > ol > li > ol > li > ol > li > ol > li > div {
  margin-left: -160px;
  padding-left: 141px;
}
.control-treeview ol > li > ol > li > ol > li > ol > li > ol > li > ol > li > ol > li > ol > li > ol > li > div > a {
  margin-left: -141px;
  padding-left: 141px;
}
.control-treeview ol > li > ol > li > ol > li > ol > li > ol > li > ol > li > ol > li > ol > li > ol > li > div:before {
  margin-left: 80px;
}
.control-treeview ol > li > ol > li > ol > li > ol > li > ol > li > ol > li > ol > li > ol > li > ol > li > div > span.expand {
  left: 82px;
}
.control-treeview ol > li > ol > li > ol > li > ol > li > ol > li > ol > li > ol > li > ol > li > ol > li > ol > li > div {
  margin-left: -180px;
  padding-left: 151px;
}
.control-treeview ol > li > ol > li > ol > li > ol > li > ol > li > ol > li > ol > li > ol > li > ol > li > ol > li > div > a {
  margin-left: -151px;
  padding-left: 151px;
}
.control-treeview ol > li > ol > li > ol > li > ol > li > ol > li > ol > li > ol > li > ol > li > ol > li > ol > li > div:before {
  margin-left: 90px;
}
.control-treeview ol > li > ol > li > ol > li > ol > li > ol > li > ol > li > ol > li > ol > li > ol > li > ol > li > div > span.expand {
  left: 92px;
}
.control-treeview ol > li > ol > li > ol > li > ol > li > ol > li > ol > li > ol > li > ol > li > ol > li > ol > li > ol > li > div {
  margin-left: -200px;
  padding-left: 161px;
}
.control-treeview ol > li > ol > li > ol > li > ol > li > ol > li > ol > li > ol > li > ol > li > ol > li > ol > li > ol > li > div > a {
  margin-left: -161px;
  padding-left: 161px;
}
.control-treeview ol > li > ol > li > ol > li > ol > li > ol > li > ol > li > ol > li > ol > li > ol > li > ol > li > ol > li > div:before {
  margin-left: 100px;
}
.control-treeview ol > li > ol > li > ol > li > ol > li > ol > li > ol > li > ol > li > ol > li > ol > li > ol > li > ol > li > div > span.expand {
  left: 102px;
}
.control-treeview p.no-data {
  padding: 18px 0;
  margin: 0;
  color: #666666;
  font-size: 12px;
  text-align: center;
  font-weight: 400;
}
.control-treeview a.menu-control {
  display: block;
  margin: 20px;
  padding: 13px 15px;
  border: dotted 2px #ebebeb;
  color: #bdc3c7;
  font-size: 12px;
  font-weight: 600;
  text-transform: uppercase;
  -webkit-border-radius: 5px;
  -moz-border-radius: 5px;
  border-radius: 5px;
  vertical-align: middle;
}
.control-treeview a.menu-control:hover {
  text-decoration: none;
  background-color: #58b6f7 !important;
  color: #ffffff !important;
  border: none;
  padding: 15px 17px;
}
.control-treeview a.menu-control i {
  margin-right: 10px;
  font-size: 14px;
}
.control-treeview.light {
  margin-bottom: 0;
  margin-top: 20px;
}
.control-treeview.light ol {
  background-color: transparent;
}
.control-treeview.light ol > li > div {
  background-color: transparent;
  border-bottom: none;
}
.control-treeview.light ol > li > div:before {
  top: 15px;
}
.control-treeview.light ol > li > div > a {
  padding-top: 10px;
  padding-bottom: 10px;
}
.control-treeview.light ol > li > div span.expand {
  top: 19px;
}
.control-treeview.light ol > li > div > span.drag-handle {
  top: 0;
  right: 0;
  bottom: auto;
  height: 100%;
  width: 60px;
  background: #2581b8;
  -webkit-transition: none !important;
  transition: none !important;
}
.control-treeview.light ol > li > div > span.drag-handle:before {
  position: absolute;
  left: 50%;
  top: 50%;
  margin-left: -6px;
}
.control-treeview.light ol > li > div > ul.submenu {
  right: 60px;
  left: auto;
  bottom: auto;
  top: 0;
  height: 100%;
  margin: 0;
  background: transparent;
  white-space: nowrap;
  font-size: 0;
}
.control-treeview.light ol > li > div > ul.submenu:before,
.control-treeview.light ol > li > div > ul.submenu:after {
  display: none;
}
.control-treeview.light ol > li > div > ul.submenu li {
  height: 100%;
  display: inline-block;
  background: #2581b8;
  border-right: 1px solid #328ec8;
}
.control-treeview.light ol > li > div > ul.submenu li p {
  display: table;
  height: 100%;
  padding: 0;
  margin: 0;
}
.control-treeview.light ol > li > div > ul.submenu li p a {
  display: table-cell;
  vertical-align: middle;
  height: 100%;
  padding: 0 20px;
  font-size: 13px;
  -webkit-box-sizing: border-box;
  -moz-box-sizing: border-box;
  box-sizing: border-box;
}
.control-treeview.light ol > li > div > ul.submenu li p a i.control-icon {
  font-size: 22px;
  margin-right: 0;
}
@media only screen and (-moz-min-device-pixel-ratio: 1.5), only screen and (-o-min-device-pixel-ratio: 3/2), only screen and (-webkit-min-device-pixel-ratio: 1.5), only screen and (min-devicepixel-ratio: 1.5), only screen and (min-resolution: 1.5dppx) {
  .control-treeview ol > li > div:before {
    background-position: 0px -79px;
    background-size: 21px auto;
  }
  .control-treeview ol > li.has-subitems > div:before {
    background-position: 0px -52px;
  }
  .control-treeview ol > li.has-subitems > div:hover:before,
  .control-treeview ol > li.has-subitems > div.popover-highlight:before {
    background-position: 0px -102px;
  }
  .control-treeview ol > li.dragged > div:before,
  .control-treeview ol > li.dragged li > div:before,
  .control-treeview ol > li > div:hover:before,
  .control-treeview ol > li > div.popover-highlight:before {
    background-position: 0px -129px;
  }
  .control-treeview ol > li.dragged li.has-subitems > div:before,
  .control-treeview ol > li.dragged.has-subitems > div:before {
    background-position: 0px -102px;
  }
  .control-treeview ol > li.drop-target > div:before {
    background-position: 0px -129px;
  }
  .control-treeview ol > li.drop-target.has-subitems > div:before {
    background-position: 0px -102px;
  }
}
.sidenav-tree {
  width: 280px;
  background: #34495e;
}
.sidenav-tree .control-toolbar {
  padding: 20px 0 20px 20px;
}
.sidenav-tree .control-toolbar input.form-control {
  border: none;
}
.sidenav-tree ul {
  padding: 0;
  margin: 0;
  list-style: none;
}
.sidenav-tree div.scrollbar-thumb {
  background: #2b3e50!important;
}
.sidenav-tree ul.top-level > li[data-status=collapsed] > div.group h3:before {
  -webkit-transform: rotate(0deg) translate(3px, 0);
  -ms-transform: rotate(0deg) translate(3px, 0);
  transform: rotate(0deg) translate(3px, 0);
}
.sidenav-tree ul.top-level > li[data-status=collapsed] ul {
  display: none;
}
.sidenav-tree ul.top-level > li > div.group h3 {
  background: #2b3e50;
  color: #ecf0f1;
  text-transform: uppercase;
  font-size: 14px;
  padding: 15px 15px 15px 33px;
  margin: 0;
  position: relative;
  cursor: pointer;
}
.sidenav-tree ul.top-level > li > div.group h3:before {
  width: 10px;
  height: 10px;
  display: block;
  position: absolute;
  top: 1px;
}
.sidenav-tree ul.top-level > li > div.group h3:before {
  left: 13px;
  top: 15px;
  color: #cfcfcf;
  font-family: FontAwesome;
  font-weight: normal;
  font-style: normal;
  text-decoration: inherit;
  -webkit-font-smoothing: antialiased;
  *margin-right: .3em;
  content: "\f0da";
  -webkit-transform: rotate(90deg) translate(5px, 0);
  -ms-transform: rotate(90deg) translate(5px, 0);
  transform: rotate(90deg) translate(5px, 0);
  -webkit-transition: all 0.1s ease;
  transition: all 0.1s ease;
}
.sidenav-tree ul.top-level > li > ul li a {
  display: block;
  position: relative;
  padding: 15px 15px 15px 40px;
  background: #3d5265;
  margin-bottom: 1px;
  color: rgba(255, 255, 255, 0.26);
  text-decoration: none!important;
}
.sidenav-tree ul.top-level > li > ul li a:hover {
  text-decoration: none;
}
.sidenav-tree ul.top-level > li > ul li a i {
  position: absolute;
  left: 15px;
  top: 17px;
  font-size: 16px;
}
.sidenav-tree ul.top-level > li > ul li a span {
  display: block;
  line-height: 150%;
}
.sidenav-tree ul.top-level > li > ul li a span.header {
  color: rgba(255, 255, 255, 0.74);
  font-size: 14px;
  margin-bottom: 5px;
}
.sidenav-tree ul.top-level > li > ul li a span.description {
  color: rgba(255, 255, 255, 0.64);
  font-size: 12px;
  font-weight: 100;
}
.sidenav-tree ul.top-level > li > ul li.active a {
  background: #34495e;
  color: rgba(255, 255, 255, 0.91);
}
.sidenav-tree ul.top-level > li > ul li.active a:before {
  content: ' ';
  position: absolute;
  width: 4px;
  background: #e67e22;
  left: 0;
  top: 0;
  height: 100%;
}
.sidenav-tree ul.top-level > li > ul li.active a span.header {
  color: #ffffff;
}
.sidenav-tree ul.top-level > li > ul li.active a span.description {
  color: rgba(255, 255, 255, 0.91);
}
.sidenav-tree ul.top-level > li > ul li:last-child a {
  margin-bottom: 0;
}
.sidenav-tree ul.top-level > li > ul li:hover a {
  background-color: #34495e;
}
.sidenav-tree .back-link {
  display: none;
}
@media (max-width: 768px) {
  .sidenav-tree {
    width: 100%;
    height: auto !important;
    display: block !important;
  }
  .sidenav-tree > .layout {
    display: none;
  }
  .sidenav-tree-root .sidenav-tree {
    width: 100% !important;
    height: 100% !important;
    display: table-cell !important;
  }
  .sidenav-tree-root .sidenav-tree .back-link {
    display: none !important;
  }
  .sidenav-tree-root .sidenav-tree > .layout {
    display: table !important;
  }
  .sidenav-tree-root #layout-body {
    display: none;
  }
  body.has-sidenav-tree .sidenav-tree .back-link {
    display: block;
    padding: 13px 15px;
    background: #2b3e50;
    color: #bdc3c7;
    font-size: 14px;
    line-height: 14px;
    text-transform: uppercase;
  }
  body.has-sidenav-tree .sidenav-tree .back-link i {
    display: inline-block;
    margin-right: 10px;
  }
  body.has-sidenav-tree .sidenav-tree .back-link:hover {
    text-decoration: none;
  }
  body.has-sidenav-tree #layout-body {
    display: block !important;
  }
}
div.panel {
  padding: 20px;
  /*
     * Panel sections
     */
}
div.panel.no-padding {
  padding: 0;
}
div.panel.no-padding-bottom {
  padding-bottom: 0;
}
div.panel.padding-top {
  padding-top: 20px;
}
div.panel.padding-less {
  padding: 15px;
}
div.panel.transparent {
  background: transparent;
}
div.panel.border-left {
  border-left: 1px solid #e8eaeb;
}
div.panel.border-right {
  border-right: 1px solid #e8eaeb;
}
div.panel.border-bottom {
  border-bottom: 1px solid #e8eaeb;
}
div.panel.border-top {
  border-top: 1px solid #e8eaeb;
}
div.panel.triangle-down {
  position: relative;
}
div.panel.triangle-down:after {
  content: '';
  display: block;
  width: 0;
  height: 0;
  border-left: 7.5px solid transparent;
  border-right: 7.5px solid transparent;
  border-top: 8px solid #ffffff;
  border-bottom-width: 0;
  position: absolute;
  left: 15px;
  bottom: -8px;
  z-index: 101;
}
div.panel.triangle-down:before {
  content: '';
  display: block;
  width: 0;
  height: 0;
  border-left: 8.5px solid transparent;
  border-right: 8.5px solid transparent;
  border-top: 9px solid #e8eaeb;
  border-bottom-width: 0;
  position: absolute;
  left: 14px;
  bottom: -9px;
  z-index: 100;
}
div.panel h3.section,
div.panel > label {
  text-transform: uppercase;
  color: #95a5a6;
  font-size: 13px;
  font-weight: 600;
  margin: 0 0 15px 0;
}
div.panel > label {
  margin-bottom: 5px;
}
.nav.selector-group {
  font-size: 13px;
  letter-spacing: 0.01em;
  margin-bottom: 20px;
}
.nav.selector-group li a {
  padding: 7px 20px 7px 23px;
  color: #95a5a6;
}
.nav.selector-group li.active {
  border-left: 3px solid #e6802b;
  padding-left: 0;
}
.nav.selector-group li.active a {
  padding-left: 20px;
  color: #2b3e50;
}
.nav.selector-group li i[class^="icon-"] {
  font-size: 17px;
  margin-right: 6px;
  position: relative;
  top: 1px;
}
div.panel .nav.selector-group {
  margin: 0 -20px 20px -20px;
}
ul.tree-path {
  list-style: none;
  padding: 0;
  margin-bottom: 0;
}
ul.tree-path li {
  display: inline-block;
  margin-right: 1px;
  font-size: 13px;
}
ul.tree-path li:after {
  font-family: FontAwesome;
  font-weight: normal;
  font-style: normal;
  text-decoration: inherit;
  -webkit-font-smoothing: antialiased;
  *margin-right: .3em;
  content: "\f105";
  display: inline-block;
  font-size: 13px;
  margin-left: 5px;
  position: relative;
  top: 1px;
  color: #95a5a6;
}
ul.tree-path li:last-child a {
  cursor: default;
}
ul.tree-path li:last-child:after {
  display: none;
}
ul.tree-path li.go-up {
  font-size: 12px;
  margin-right: 7px;
}
ul.tree-path li.go-up a {
  color: #95a5a6;
}
ul.tree-path li.go-up a:hover {
  color: #0181b9;
}
ul.tree-path li.go-up:after {
  display: none;
}
ul.tree-path li.root a {
  font-weight: 600;
  color: #405261;
}
ul.tree-path li a {
  color: #95a5a6;
}
ul.tree-path li a:hover {
  text-decoration: none;
}
table.name-value-list {
  border-collapse: collapse;
  font-size: 13px;
}
table.name-value-list th,
table.name-value-list td {
  padding: 4px 0 4px 0;
  vertical-align: top;
}
table.name-value-list tr:first-child th,
table.name-value-list tr:first-child td {
  padding-top: 0;
}
table.name-value-list th {
  font-weight: 600;
  color: #95a5a6;
  padding-right: 15px;
  text-transform: uppercase;
}
table.name-value-list td {
  color: #2b3e50;
  word-wrap: break-word;
}
.scrollpad-scrollbar-size-tester {
  width: 50px;
  height: 50px;
  overflow-y: scroll;
  position: absolute;
  top: -200px;
  left: -200px;
}
.scrollpad-scrollbar-size-tester div {
  height: 100px;
}
.scrollpad-scrollbar-size-tester::-webkit-scrollbar {
  width: 0;
  height: 0;
}
div.control-scrollpad {
  position: relative;
  width: 100%;
  height: 100%;
  overflow: hidden;
}
div.control-scrollpad > div {
  overflow: hidden;
  overflow-y: scroll;
  height: 100%;
}
div.control-scrollpad > div::-webkit-scrollbar {
  width: 0;
  height: 0;
}
div.control-scrollpad[data-direction=horizontal] > div {
  overflow-x: scroll;
  overflow-y: hidden;
  width: 100%;
}
div.control-scrollpad[data-direction=horizontal] > div::-webkit-scrollbar {
  width: auto;
  height: 0;
}
div.control-scrollpad > .scrollpad-scrollbar {
  z-index: 199;
  position: absolute;
  top: 0;
  right: 0;
  bottom: 0;
  width: 11px;
  background-color: transparent;
  opacity: 0;
  overflow: hidden;
  -webkit-border-radius: 5px;
  -moz-border-radius: 5px;
  border-radius: 5px;
  -webkit-transition: opacity 0.3s;
  transition: opacity 0.3s;
}
div.control-scrollpad > .scrollpad-scrollbar .drag-handle {
  position: absolute;
  right: 2px;
  min-height: 10px;
  width: 7px;
  background-color: #aaaaaa;
  -webkit-border-radius: 5px;
  -moz-border-radius: 5px;
  border-radius: 5px;
}
div.control-scrollpad > .scrollpad-scrollbar:hover {
  opacity: 0.7;
  -webkit-transition: opacity 0 linear;
  transition: opacity 0 linear;
}
div.control-scrollpad > .scrollpad-scrollbar[data-visible] {
  opacity: 0.7;
}
div.control-scrollpad > .scrollpad-scrollbar[data-hidden] {
  display: none;
}
div.control-scrollpad[data-direction=horizontal] > .scrollpad-scrollbar {
  top: auto;
  left: 0;
  width: auto;
  height: 11px;
}
div.control-scrollpad[data-direction=horizontal] > .scrollpad-scrollbar .drag-handle {
  right: auto;
  top: 2px;
  height: 7px;
  min-height: 0;
  min-width: 10px;
  width: auto;
}
/*
   __  _____ __  __  __ __    _____ __  __     
  /  \/   | /  \|__)|_ |__)  (_  | /  \|__)|\/|
  \__/\__ | \__/|__)|__| \   __) | \__/| \ |  |

*/
/*! normalize.css v3.0.0 | MIT License | git.io/normalize */
html {
  font-family: sans-serif;
  -ms-text-size-adjust: 100%;
  -webkit-text-size-adjust: 100%;
}
body {
  margin: 0;
}
article,
aside,
details,
figcaption,
figure,
footer,
header,
hgroup,
main,
nav,
section,
summary {
  display: block;
}
audio,
canvas,
progress,
video {
  display: inline-block;
  vertical-align: baseline;
}
audio:not([controls]) {
  display: none;
  height: 0;
}
[hidden],
template {
  display: none;
}
a {
  background: transparent;
}
a:active,
a:hover {
  outline: 0;
}
abbr[title] {
  border-bottom: 1px dotted;
}
b,
strong {
  font-weight: bold;
}
dfn {
  font-style: italic;
}
h1 {
  font-size: 2em;
  margin: 0.67em 0;
}
mark {
  background: #ff0;
  color: #000;
}
small {
  font-size: 80%;
}
sub,
sup {
  font-size: 75%;
  line-height: 0;
  position: relative;
  vertical-align: baseline;
}
sup {
  top: -0.5em;
}
sub {
  bottom: -0.25em;
}
img {
  border: 0;
}
svg:not(:root) {
  overflow: hidden;
}
figure {
  margin: 1em 40px;
}
hr {
  -moz-box-sizing: content-box;
  box-sizing: content-box;
  height: 0;
}
pre {
  overflow: auto;
}
code,
kbd,
pre,
samp {
  font-family: monospace, monospace;
  font-size: 1em;
}
button,
input,
optgroup,
select,
textarea {
  color: inherit;
  font: inherit;
  margin: 0;
}
button {
  overflow: visible;
}
button,
select {
  text-transform: none;
}
button,
html input[type="button"],
input[type="reset"],
input[type="submit"] {
  -webkit-appearance: button;
  cursor: pointer;
}
button[disabled],
html input[disabled] {
  cursor: default;
}
button::-moz-focus-inner,
input::-moz-focus-inner {
  border: 0;
  padding: 0;
}
input {
  line-height: normal;
}
input[type="checkbox"],
input[type="radio"] {
  box-sizing: border-box;
  padding: 0;
}
input[type="number"]::-webkit-inner-spin-button,
input[type="number"]::-webkit-outer-spin-button {
  height: auto;
}
input[type="search"] {
  -webkit-appearance: textfield;
  -moz-box-sizing: content-box;
  -webkit-box-sizing: content-box;
  box-sizing: content-box;
}
input[type="search"]::-webkit-search-cancel-button,
input[type="search"]::-webkit-search-decoration {
  -webkit-appearance: none;
}
fieldset {
  border: 1px solid #c0c0c0;
  margin: 0 2px;
  padding: 0.35em 0.625em 0.75em;
}
legend {
  border: 0;
  padding: 0;
}
textarea {
  overflow: auto;
}
optgroup {
  font-weight: bold;
}
table {
  border-collapse: collapse;
  border-spacing: 0;
}
td,
th {
  padding: 0;
}
*,
*:before,
*:after {
  -webkit-box-sizing: border-box;
  -moz-box-sizing: border-box;
  box-sizing: border-box;
}
html {
  font-size: 62.5%;
  -webkit-tap-highlight-color: rgba(0, 0, 0, 0);
}
body {
  font-family: 'Open Sans', Arial, sans-serif;
  font-size: 14px;
  line-height: 1.42857143;
  color: #333333;
  background-color: #f9f9f9;
}
input,
button,
select,
textarea {
  font-family: inherit;
  font-size: inherit;
  line-height: inherit;
}
button,
input,
select[multiple],
textarea {
  background-image: none;
}
a {
  color: #1795f1;
  text-decoration: none;
}
a:hover,
a:focus {
  color: #063f68;
  text-decoration: underline;
}
a:focus {
  outline: thin dotted;
  outline: 5px auto -webkit-focus-ring-color;
  outline-offset: -2px;
}
img {
  vertical-align: middle;
}
.img-responsive {
  display: block;
  max-width: 100%;
  height: auto;
}
.img-rounded {
  border-radius: 6px;
}
.img-circle {
  border-radius: 50%;
}
hr {
  margin-top: 20px;
  margin-bottom: 20px;
  border: 0;
  border-top: 1px solid #eeeeee;
}
.sr-only {
  position: absolute;
  width: 1px;
  height: 1px;
  margin: -1px;
  padding: 0;
  overflow: hidden;
  clip: rect(0 0 0 0);
  border: 0;
}
@media print {
  * {
    text-shadow: none !important;
    color: #000 !important;
    background: transparent !important;
    box-shadow: none !important;
  }
  a,
  a:visited {
    text-decoration: underline;
  }
  a[href]:after {
    content: " (" attr(href) ")";
  }
  abbr[title]:after {
    content: " (" attr(title) ")";
  }
  a[href^="javascript:"]:after,
  a[href^="#"]:after {
    content: "";
  }
  pre,
  blockquote {
    border: 1px solid #999;
    page-break-inside: avoid;
  }
  thead {
    display: table-header-group;
  }
  tr,
  img {
    page-break-inside: avoid;
  }
  img {
    max-width: 100% !important;
  }
  p,
  h2,
  h3 {
    orphans: 3;
    widows: 3;
  }
  h2,
  h3 {
    page-break-after: avoid;
  }
  select {
    background: #fff !important;
  }
  .navbar {
    display: none;
  }
  .table td,
  .table th {
    background-color: #fff !important;
  }
  .btn > .caret,
  .dropup > .btn > .caret {
    border-top-color: #000 !important;
  }
  .label {
    border: 1px solid #000;
  }
  .table {
    border-collapse: collapse !important;
  }
  .table-bordered th,
  .table-bordered td {
    border: 1px solid #ddd !important;
  }
}
.container {
  margin-right: auto;
  margin-left: auto;
  padding-left: 15px;
  padding-right: 15px;
}
@media (min-width: 768px) {
  .container {
    width: 750px;
  }
}
@media (min-width: 992px) {
  .container {
    width: 970px;
  }
}
@media (min-width: 1200px) {
  .container {
    width: 1170px;
  }
}
.container-fluid {
  margin-right: auto;
  margin-left: auto;
  padding-left: 15px;
  padding-right: 15px;
}
.row {
  margin-left: -15px;
  margin-right: -15px;
}
.row-compact [class*="col-"] {
  padding-left: 0 !important;
  padding-right: 0 !important;
}
.col-xs-1, .col-sm-1, .col-md-1, .col-lg-1, .col-xs-2, .col-sm-2, .col-md-2, .col-lg-2, .col-xs-3, .col-sm-3, .col-md-3, .col-lg-3, .col-xs-4, .col-sm-4, .col-md-4, .col-lg-4, .col-xs-5, .col-sm-5, .col-md-5, .col-lg-5, .col-xs-6, .col-sm-6, .col-md-6, .col-lg-6, .col-xs-7, .col-sm-7, .col-md-7, .col-lg-7, .col-xs-8, .col-sm-8, .col-md-8, .col-lg-8, .col-xs-9, .col-sm-9, .col-md-9, .col-lg-9, .col-xs-10, .col-sm-10, .col-md-10, .col-lg-10, .col-xs-11, .col-sm-11, .col-md-11, .col-lg-11, .col-xs-12, .col-sm-12, .col-md-12, .col-lg-12 {
  position: relative;
  min-height: 1px;
  padding-left: 15px;
  padding-right: 15px;
}
.col-xs-1, .col-xs-2, .col-xs-3, .col-xs-4, .col-xs-5, .col-xs-6, .col-xs-7, .col-xs-8, .col-xs-9, .col-xs-10, .col-xs-11, .col-xs-12 {
  float: left;
}
.col-xs-12 {
  width: 100%;
}
.col-xs-11 {
  width: 91.66666667%;
}
.col-xs-10 {
  width: 83.33333333%;
}
.col-xs-9 {
  width: 75%;
}
.col-xs-8 {
  width: 66.66666667%;
}
.col-xs-7 {
  width: 58.33333333%;
}
.col-xs-6 {
  width: 50%;
}
.col-xs-5 {
  width: 41.66666667%;
}
.col-xs-4 {
  width: 33.33333333%;
}
.col-xs-3 {
  width: 25%;
}
.col-xs-2 {
  width: 16.66666667%;
}
.col-xs-1 {
  width: 8.33333333%;
}
.col-xs-pull-12 {
  right: 100%;
}
.col-xs-pull-11 {
  right: 91.66666667%;
}
.col-xs-pull-10 {
  right: 83.33333333%;
}
.col-xs-pull-9 {
  right: 75%;
}
.col-xs-pull-8 {
  right: 66.66666667%;
}
.col-xs-pull-7 {
  right: 58.33333333%;
}
.col-xs-pull-6 {
  right: 50%;
}
.col-xs-pull-5 {
  right: 41.66666667%;
}
.col-xs-pull-4 {
  right: 33.33333333%;
}
.col-xs-pull-3 {
  right: 25%;
}
.col-xs-pull-2 {
  right: 16.66666667%;
}
.col-xs-pull-1 {
  right: 8.33333333%;
}
.col-xs-pull-0 {
  right: 0%;
}
.col-xs-push-12 {
  left: 100%;
}
.col-xs-push-11 {
  left: 91.66666667%;
}
.col-xs-push-10 {
  left: 83.33333333%;
}
.col-xs-push-9 {
  left: 75%;
}
.col-xs-push-8 {
  left: 66.66666667%;
}
.col-xs-push-7 {
  left: 58.33333333%;
}
.col-xs-push-6 {
  left: 50%;
}
.col-xs-push-5 {
  left: 41.66666667%;
}
.col-xs-push-4 {
  left: 33.33333333%;
}
.col-xs-push-3 {
  left: 25%;
}
.col-xs-push-2 {
  left: 16.66666667%;
}
.col-xs-push-1 {
  left: 8.33333333%;
}
.col-xs-push-0 {
  left: 0%;
}
.col-xs-offset-12 {
  margin-left: 100%;
}
.col-xs-offset-11 {
  margin-left: 91.66666667%;
}
.col-xs-offset-10 {
  margin-left: 83.33333333%;
}
.col-xs-offset-9 {
  margin-left: 75%;
}
.col-xs-offset-8 {
  margin-left: 66.66666667%;
}
.col-xs-offset-7 {
  margin-left: 58.33333333%;
}
.col-xs-offset-6 {
  margin-left: 50%;
}
.col-xs-offset-5 {
  margin-left: 41.66666667%;
}
.col-xs-offset-4 {
  margin-left: 33.33333333%;
}
.col-xs-offset-3 {
  margin-left: 25%;
}
.col-xs-offset-2 {
  margin-left: 16.66666667%;
}
.col-xs-offset-1 {
  margin-left: 8.33333333%;
}
.col-xs-offset-0 {
  margin-left: 0%;
}
@media (min-width: 768px) {
  .col-sm-1, .col-sm-2, .col-sm-3, .col-sm-4, .col-sm-5, .col-sm-6, .col-sm-7, .col-sm-8, .col-sm-9, .col-sm-10, .col-sm-11, .col-sm-12 {
    float: left;
  }
  .col-sm-12 {
    width: 100%;
  }
  .col-sm-11 {
    width: 91.66666667%;
  }
  .col-sm-10 {
    width: 83.33333333%;
  }
  .col-sm-9 {
    width: 75%;
  }
  .col-sm-8 {
    width: 66.66666667%;
  }
  .col-sm-7 {
    width: 58.33333333%;
  }
  .col-sm-6 {
    width: 50%;
  }
  .col-sm-5 {
    width: 41.66666667%;
  }
  .col-sm-4 {
    width: 33.33333333%;
  }
  .col-sm-3 {
    width: 25%;
  }
  .col-sm-2 {
    width: 16.66666667%;
  }
  .col-sm-1 {
    width: 8.33333333%;
  }
  .col-sm-pull-12 {
    right: 100%;
  }
  .col-sm-pull-11 {
    right: 91.66666667%;
  }
  .col-sm-pull-10 {
    right: 83.33333333%;
  }
  .col-sm-pull-9 {
    right: 75%;
  }
  .col-sm-pull-8 {
    right: 66.66666667%;
  }
  .col-sm-pull-7 {
    right: 58.33333333%;
  }
  .col-sm-pull-6 {
    right: 50%;
  }
  .col-sm-pull-5 {
    right: 41.66666667%;
  }
  .col-sm-pull-4 {
    right: 33.33333333%;
  }
  .col-sm-pull-3 {
    right: 25%;
  }
  .col-sm-pull-2 {
    right: 16.66666667%;
  }
  .col-sm-pull-1 {
    right: 8.33333333%;
  }
  .col-sm-pull-0 {
    right: 0%;
  }
  .col-sm-push-12 {
    left: 100%;
  }
  .col-sm-push-11 {
    left: 91.66666667%;
  }
  .col-sm-push-10 {
    left: 83.33333333%;
  }
  .col-sm-push-9 {
    left: 75%;
  }
  .col-sm-push-8 {
    left: 66.66666667%;
  }
  .col-sm-push-7 {
    left: 58.33333333%;
  }
  .col-sm-push-6 {
    left: 50%;
  }
  .col-sm-push-5 {
    left: 41.66666667%;
  }
  .col-sm-push-4 {
    left: 33.33333333%;
  }
  .col-sm-push-3 {
    left: 25%;
  }
  .col-sm-push-2 {
    left: 16.66666667%;
  }
  .col-sm-push-1 {
    left: 8.33333333%;
  }
  .col-sm-push-0 {
    left: 0%;
  }
  .col-sm-offset-12 {
    margin-left: 100%;
  }
  .col-sm-offset-11 {
    margin-left: 91.66666667%;
  }
  .col-sm-offset-10 {
    margin-left: 83.33333333%;
  }
  .col-sm-offset-9 {
    margin-left: 75%;
  }
  .col-sm-offset-8 {
    margin-left: 66.66666667%;
  }
  .col-sm-offset-7 {
    margin-left: 58.33333333%;
  }
  .col-sm-offset-6 {
    margin-left: 50%;
  }
  .col-sm-offset-5 {
    margin-left: 41.66666667%;
  }
  .col-sm-offset-4 {
    margin-left: 33.33333333%;
  }
  .col-sm-offset-3 {
    margin-left: 25%;
  }
  .col-sm-offset-2 {
    margin-left: 16.66666667%;
  }
  .col-sm-offset-1 {
    margin-left: 8.33333333%;
  }
  .col-sm-offset-0 {
    margin-left: 0%;
  }
}
@media (min-width: 992px) {
  .col-md-1, .col-md-2, .col-md-3, .col-md-4, .col-md-5, .col-md-6, .col-md-7, .col-md-8, .col-md-9, .col-md-10, .col-md-11, .col-md-12 {
    float: left;
  }
  .col-md-12 {
    width: 100%;
  }
  .col-md-11 {
    width: 91.66666667%;
  }
  .col-md-10 {
    width: 83.33333333%;
  }
  .col-md-9 {
    width: 75%;
  }
  .col-md-8 {
    width: 66.66666667%;
  }
  .col-md-7 {
    width: 58.33333333%;
  }
  .col-md-6 {
    width: 50%;
  }
  .col-md-5 {
    width: 41.66666667%;
  }
  .col-md-4 {
    width: 33.33333333%;
  }
  .col-md-3 {
    width: 25%;
  }
  .col-md-2 {
    width: 16.66666667%;
  }
  .col-md-1 {
    width: 8.33333333%;
  }
  .col-md-pull-12 {
    right: 100%;
  }
  .col-md-pull-11 {
    right: 91.66666667%;
  }
  .col-md-pull-10 {
    right: 83.33333333%;
  }
  .col-md-pull-9 {
    right: 75%;
  }
  .col-md-pull-8 {
    right: 66.66666667%;
  }
  .col-md-pull-7 {
    right: 58.33333333%;
  }
  .col-md-pull-6 {
    right: 50%;
  }
  .col-md-pull-5 {
    right: 41.66666667%;
  }
  .col-md-pull-4 {
    right: 33.33333333%;
  }
  .col-md-pull-3 {
    right: 25%;
  }
  .col-md-pull-2 {
    right: 16.66666667%;
  }
  .col-md-pull-1 {
    right: 8.33333333%;
  }
  .col-md-pull-0 {
    right: 0%;
  }
  .col-md-push-12 {
    left: 100%;
  }
  .col-md-push-11 {
    left: 91.66666667%;
  }
  .col-md-push-10 {
    left: 83.33333333%;
  }
  .col-md-push-9 {
    left: 75%;
  }
  .col-md-push-8 {
    left: 66.66666667%;
  }
  .col-md-push-7 {
    left: 58.33333333%;
  }
  .col-md-push-6 {
    left: 50%;
  }
  .col-md-push-5 {
    left: 41.66666667%;
  }
  .col-md-push-4 {
    left: 33.33333333%;
  }
  .col-md-push-3 {
    left: 25%;
  }
  .col-md-push-2 {
    left: 16.66666667%;
  }
  .col-md-push-1 {
    left: 8.33333333%;
  }
  .col-md-push-0 {
    left: 0%;
  }
  .col-md-offset-12 {
    margin-left: 100%;
  }
  .col-md-offset-11 {
    margin-left: 91.66666667%;
  }
  .col-md-offset-10 {
    margin-left: 83.33333333%;
  }
  .col-md-offset-9 {
    margin-left: 75%;
  }
  .col-md-offset-8 {
    margin-left: 66.66666667%;
  }
  .col-md-offset-7 {
    margin-left: 58.33333333%;
  }
  .col-md-offset-6 {
    margin-left: 50%;
  }
  .col-md-offset-5 {
    margin-left: 41.66666667%;
  }
  .col-md-offset-4 {
    margin-left: 33.33333333%;
  }
  .col-md-offset-3 {
    margin-left: 25%;
  }
  .col-md-offset-2 {
    margin-left: 16.66666667%;
  }
  .col-md-offset-1 {
    margin-left: 8.33333333%;
  }
  .col-md-offset-0 {
    margin-left: 0%;
  }
}
@media (min-width: 1200px) {
  .col-lg-1, .col-lg-2, .col-lg-3, .col-lg-4, .col-lg-5, .col-lg-6, .col-lg-7, .col-lg-8, .col-lg-9, .col-lg-10, .col-lg-11, .col-lg-12 {
    float: left;
  }
  .col-lg-12 {
    width: 100%;
  }
  .col-lg-11 {
    width: 91.66666667%;
  }
  .col-lg-10 {
    width: 83.33333333%;
  }
  .col-lg-9 {
    width: 75%;
  }
  .col-lg-8 {
    width: 66.66666667%;
  }
  .col-lg-7 {
    width: 58.33333333%;
  }
  .col-lg-6 {
    width: 50%;
  }
  .col-lg-5 {
    width: 41.66666667%;
  }
  .col-lg-4 {
    width: 33.33333333%;
  }
  .col-lg-3 {
    width: 25%;
  }
  .col-lg-2 {
    width: 16.66666667%;
  }
  .col-lg-1 {
    width: 8.33333333%;
  }
  .col-lg-pull-12 {
    right: 100%;
  }
  .col-lg-pull-11 {
    right: 91.66666667%;
  }
  .col-lg-pull-10 {
    right: 83.33333333%;
  }
  .col-lg-pull-9 {
    right: 75%;
  }
  .col-lg-pull-8 {
    right: 66.66666667%;
  }
  .col-lg-pull-7 {
    right: 58.33333333%;
  }
  .col-lg-pull-6 {
    right: 50%;
  }
  .col-lg-pull-5 {
    right: 41.66666667%;
  }
  .col-lg-pull-4 {
    right: 33.33333333%;
  }
  .col-lg-pull-3 {
    right: 25%;
  }
  .col-lg-pull-2 {
    right: 16.66666667%;
  }
  .col-lg-pull-1 {
    right: 8.33333333%;
  }
  .col-lg-pull-0 {
    right: 0%;
  }
  .col-lg-push-12 {
    left: 100%;
  }
  .col-lg-push-11 {
    left: 91.66666667%;
  }
  .col-lg-push-10 {
    left: 83.33333333%;
  }
  .col-lg-push-9 {
    left: 75%;
  }
  .col-lg-push-8 {
    left: 66.66666667%;
  }
  .col-lg-push-7 {
    left: 58.33333333%;
  }
  .col-lg-push-6 {
    left: 50%;
  }
  .col-lg-push-5 {
    left: 41.66666667%;
  }
  .col-lg-push-4 {
    left: 33.33333333%;
  }
  .col-lg-push-3 {
    left: 25%;
  }
  .col-lg-push-2 {
    left: 16.66666667%;
  }
  .col-lg-push-1 {
    left: 8.33333333%;
  }
  .col-lg-push-0 {
    left: 0%;
  }
  .col-lg-offset-12 {
    margin-left: 100%;
  }
  .col-lg-offset-11 {
    margin-left: 91.66666667%;
  }
  .col-lg-offset-10 {
    margin-left: 83.33333333%;
  }
  .col-lg-offset-9 {
    margin-left: 75%;
  }
  .col-lg-offset-8 {
    margin-left: 66.66666667%;
  }
  .col-lg-offset-7 {
    margin-left: 58.33333333%;
  }
  .col-lg-offset-6 {
    margin-left: 50%;
  }
  .col-lg-offset-5 {
    margin-left: 41.66666667%;
  }
  .col-lg-offset-4 {
    margin-left: 33.33333333%;
  }
  .col-lg-offset-3 {
    margin-left: 25%;
  }
  .col-lg-offset-2 {
    margin-left: 16.66666667%;
  }
  .col-lg-offset-1 {
    margin-left: 8.33333333%;
  }
  .col-lg-offset-0 {
    margin-left: 0%;
  }
}
.clearfix:before,
.clearfix:after,
.container:before,
.container:after,
.container-fluid:before,
.container-fluid:after,
.row:before,
.row:after,
.btn-toolbar:before,
.btn-toolbar:after,
.btn-group-vertical > .btn-group:before,
.btn-group-vertical > .btn-group:after,
.form-horizontal .form-group:before,
.form-horizontal .form-group:after,
.modal-footer:before,
.modal-footer:after,
.nav:before,
.nav:after {
  content: " ";
  display: table;
}
.clearfix:after,
.container:after,
.container-fluid:after,
.row:after,
.btn-toolbar:after,
.btn-group-vertical > .btn-group:after,
.form-horizontal .form-group:after,
.modal-footer:after,
.nav:after {
  clear: both;
}
.center-block {
  display: block;
  margin-left: auto;
  margin-right: auto;
}
.pull-right {
  float: right !important;
}
.pull-left {
  float: left !important;
}
.hide {
  display: none !important;
}
.show {
  display: block !important;
}
.invisible {
  visibility: hidden;
}
.text-hide {
  font: 0/0 a;
  color: transparent;
  text-shadow: none;
  background-color: transparent;
  border: 0;
}
.hidden {
  display: none !important;
  visibility: hidden !important;
}
.affix {
  position: fixed;
}
@-ms-viewport {
  width: device-width;
}
.visible-xs,
.visible-sm,
.visible-md,
.visible-lg {
  display: none !important;
}
@media (max-width: 767px) {
  .visible-xs {
    display: block !important;
  }
  table.visible-xs {
    display: table;
  }
  tr.visible-xs {
    display: table-row !important;
  }
  th.visible-xs,
  td.visible-xs {
    display: table-cell !important;
  }
}
@media (min-width: 768px) and (max-width: 991px) {
  .visible-sm {
    display: block !important;
  }
  table.visible-sm {
    display: table;
  }
  tr.visible-sm {
    display: table-row !important;
  }
  th.visible-sm,
  td.visible-sm {
    display: table-cell !important;
  }
}
@media (min-width: 992px) and (max-width: 1199px) {
  .visible-md {
    display: block !important;
  }
  table.visible-md {
    display: table;
  }
  tr.visible-md {
    display: table-row !important;
  }
  th.visible-md,
  td.visible-md {
    display: table-cell !important;
  }
}
@media (min-width: 1200px) {
  .visible-lg {
    display: block !important;
  }
  table.visible-lg {
    display: table;
  }
  tr.visible-lg {
    display: table-row !important;
  }
  th.visible-lg,
  td.visible-lg {
    display: table-cell !important;
  }
}
@media (max-width: 767px) {
  .hidden-xs {
    display: none !important;
  }
}
@media (min-width: 768px) and (max-width: 991px) {
  .hidden-sm {
    display: none !important;
  }
}
@media (min-width: 992px) and (max-width: 1199px) {
  .hidden-md {
    display: none !important;
  }
}
@media (min-width: 1200px) {
  .hidden-lg {
    display: none !important;
  }
}
.visible-print {
  display: none !important;
}
@media print {
  .visible-print {
    display: block !important;
  }
  table.visible-print {
    display: table;
  }
  tr.visible-print {
    display: table-row !important;
  }
  th.visible-print,
  td.visible-print {
    display: table-cell !important;
  }
}
@media print {
  .hidden-print {
    display: none !important;
  }
}
h1,
h2,
h3,
h4,
h5,
h6,
.h1,
.h2,
.h3,
.h4,
.h5,
.h6 {
  font-family: inherit;
  font-weight: 500;
  line-height: 1.1;
  color: inherit;
}
h1 small,
h2 small,
h3 small,
h4 small,
h5 small,
h6 small,
.h1 small,
.h2 small,
.h3 small,
.h4 small,
.h5 small,
.h6 small,
h1 .small,
h2 .small,
h3 .small,
h4 .small,
h5 .small,
h6 .small,
.h1 .small,
.h2 .small,
.h3 .small,
.h4 .small,
.h5 .small,
.h6 .small {
  font-weight: normal;
  line-height: 1;
  color: #999999;
}
h1,
.h1,
h2,
.h2,
h3,
.h3 {
  margin-top: 20px;
  margin-bottom: 10px;
}
h1 small,
.h1 small,
h2 small,
.h2 small,
h3 small,
.h3 small,
h1 .small,
.h1 .small,
h2 .small,
.h2 .small,
h3 .small,
.h3 .small {
  font-size: 65%;
}
h4,
.h4,
h5,
.h5,
h6,
.h6 {
  margin-top: 10px;
  margin-bottom: 10px;
}
h4 small,
.h4 small,
h5 small,
.h5 small,
h6 small,
.h6 small,
h4 .small,
.h4 .small,
h5 .small,
.h5 .small,
h6 .small,
.h6 .small {
  font-size: 75%;
}
h1,
.h1 {
  font-size: 36px;
}
h2,
.h2 {
  font-size: 30px;
}
h3,
.h3 {
  font-size: 24px;
}
h4,
.h4 {
  font-size: 18px;
}
h5,
.h5 {
  font-size: 14px;
}
h6,
.h6 {
  font-size: 12px;
}
p {
  margin: 0 0 10px;
}
.lead {
  margin-bottom: 20px;
  font-size: 16px;
  font-weight: 200;
  line-height: 1.4;
}
@media (min-width: 768px) {
  .lead {
    font-size: 21px;
  }
}
small,
.small {
  font-size: 85%;
}
cite {
  font-style: normal;
}
.text-left {
  text-align: left;
}
.text-right {
  text-align: right;
}
.text-center {
  text-align: center;
}
.text-justify {
  text-align: justify;
}
.text-muted {
  color: #999999;
}
.text-primary {
  color: #5fb6f5;
}
a.text-primary:hover {
  color: #2fa0f2;
}
.text-success {
  color: #3c763d;
}
a.text-success:hover {
  color: #2b542c;
}
.text-info {
  color: #31708f;
}
a.text-info:hover {
  color: #245269;
}
.text-warning {
  color: #8a6d3b;
}
a.text-warning:hover {
  color: #66512c;
}
.text-danger {
  color: #a94442;
}
a.text-danger:hover {
  color: #843534;
}
.bg-primary {
  color: #fff;
  background-color: #5fb6f5;
}
a.bg-primary:hover {
  background-color: #2fa0f2;
}
.bg-success {
  background-color: #dff0d8;
}
a.bg-success:hover {
  background-color: #c1e2b3;
}
.bg-info {
  background-color: #d9edf7;
}
a.bg-info:hover {
  background-color: #afd9ee;
}
.bg-warning {
  background-color: #fcf8e3;
}
a.bg-warning:hover {
  background-color: #f7ecb5;
}
.bg-danger {
  background-color: #f2dede;
}
a.bg-danger:hover {
  background-color: #e4b9b9;
}
.page-header {
  padding-bottom: 9px;
  margin: 40px 0 20px;
  border-bottom: 1px solid #eeeeee;
}
ul,
ol {
  margin-top: 0;
  margin-bottom: 10px;
}
ul ul,
ol ul,
ul ol,
ol ol {
  margin-bottom: 0;
}
.list-unstyled {
  padding-left: 0;
  list-style: none;
}
.list-inline {
  padding-left: 0;
  list-style: none;
  margin-left: -5px;
}
.list-inline > li {
  display: inline-block;
  padding-left: 5px;
  padding-right: 5px;
}
dl {
  margin-top: 0;
  margin-bottom: 20px;
}
dt,
dd {
  line-height: 1.42857143;
}
dt {
  font-weight: bold;
}
dd {
  margin-left: 0;
}
@media (min-width: 768px) {
  .dl-horizontal dt {
    float: left;
    width: 160px;
    clear: left;
    text-align: right;
    overflow: hidden;
    text-overflow: ellipsis;
    white-space: nowrap;
  }
  .dl-horizontal dd {
    margin-left: 180px;
  }
}
abbr[title],
abbr[data-original-title] {
  cursor: help;
  border-bottom: 1px dotted #999999;
}
.initialism {
  font-size: 90%;
  text-transform: uppercase;
}
blockquote {
  padding: 10px 20px;
  margin: 0 0 20px;
  font-size: 17.5px;
  border-left: 5px solid #eeeeee;
}
blockquote p:last-child,
blockquote ul:last-child,
blockquote ol:last-child {
  margin-bottom: 0;
}
blockquote footer,
blockquote small,
blockquote .small {
  display: block;
  font-size: 80%;
  line-height: 1.42857143;
  color: #999999;
}
blockquote footer:before,
blockquote small:before,
blockquote .small:before {
  content: '\2014 \00A0';
}
.blockquote-reverse,
blockquote.pull-right {
  padding-right: 15px;
  padding-left: 0;
  border-right: 5px solid #eeeeee;
  border-left: 0;
  text-align: right;
}
.blockquote-reverse footer:before,
blockquote.pull-right footer:before,
.blockquote-reverse small:before,
blockquote.pull-right small:before,
.blockquote-reverse .small:before,
blockquote.pull-right .small:before {
  content: '';
}
.blockquote-reverse footer:after,
blockquote.pull-right footer:after,
.blockquote-reverse small:after,
blockquote.pull-right small:after,
.blockquote-reverse .small:after,
blockquote.pull-right .small:after {
  content: '\00A0 \2014';
}
blockquote:before,
blockquote:after {
  content: "";
}
address {
  margin-bottom: 20px;
  font-style: normal;
  line-height: 1.42857143;
}
.btn {
  display: inline-block;
  margin-bottom: 0;
  font-weight: normal;
  text-align: center;
  vertical-align: middle;
  cursor: pointer;
  background-image: none;
  border: 1px solid transparent;
  white-space: nowrap;
  padding: 9px 16.5px;
  font-size: 14px;
  line-height: 1.42857143;
  border-radius: 2px;
  -webkit-user-select: none;
  -moz-user-select: none;
  -ms-user-select: none;
  user-select: none;
}
.btn:focus,
.btn:active:focus,
.btn.active:focus {
  outline: thin dotted;
  outline: 5px auto -webkit-focus-ring-color;
  outline-offset: -2px;
}
.btn:hover,
.btn:focus {
  color: #666666;
  text-decoration: none;
}
.btn:active,
.btn.active {
  outline: 0;
  background-image: none;
  -webkit-box-shadow: inset 0 3px 5px rgba(0, 0, 0, 0.125);
  box-shadow: inset 0 3px 5px rgba(0, 0, 0, 0.125);
}
.btn.disabled,
.btn[disabled],
fieldset[disabled] .btn {
  cursor: not-allowed;
  pointer-events: none;
  opacity: 0.65;
  filter: alpha(opacity=65);
  -webkit-box-shadow: none;
  box-shadow: none;
}
.btn-default {
  color: #666666;
  background-color: #e3e3e3;
  border-color: #e3e3e3;
}
.btn-default:hover,
.btn-default:focus,
.btn-default:active,
.btn-default.active,
.open .dropdown-toggle.btn-default {
  color: #666666;
  background-color: #cfcfcf;
  border-color: #c4c4c4;
}
.btn-default:active,
.btn-default.active,
.open .dropdown-toggle.btn-default {
  background-image: none;
}
.btn-default.disabled,
.btn-default[disabled],
fieldset[disabled] .btn-default,
.btn-default.disabled:hover,
.btn-default[disabled]:hover,
fieldset[disabled] .btn-default:hover,
.btn-default.disabled:focus,
.btn-default[disabled]:focus,
fieldset[disabled] .btn-default:focus,
.btn-default.disabled:active,
.btn-default[disabled]:active,
fieldset[disabled] .btn-default:active,
.btn-default.disabled.active,
.btn-default[disabled].active,
fieldset[disabled] .btn-default.active {
  background-color: #e3e3e3;
  border-color: #e3e3e3;
}
.btn-default .badge {
  color: #e3e3e3;
  background-color: #666666;
}
.btn-primary {
  color: #ffffff;
  background-color: #5fb6f5;
  border-color: #47abf4;
}
.btn-primary:hover,
.btn-primary:focus,
.btn-primary:active,
.btn-primary.active,
.open .dropdown-toggle.btn-primary {
  color: #ffffff;
  background-color: #39a4f3;
  border-color: #0f91ee;
}
.btn-primary:active,
.btn-primary.active,
.open .dropdown-toggle.btn-primary {
  background-image: none;
}
.btn-primary.disabled,
.btn-primary[disabled],
fieldset[disabled] .btn-primary,
.btn-primary.disabled:hover,
.btn-primary[disabled]:hover,
fieldset[disabled] .btn-primary:hover,
.btn-primary.disabled:focus,
.btn-primary[disabled]:focus,
fieldset[disabled] .btn-primary:focus,
.btn-primary.disabled:active,
.btn-primary[disabled]:active,
fieldset[disabled] .btn-primary:active,
.btn-primary.disabled.active,
.btn-primary[disabled].active,
fieldset[disabled] .btn-primary.active {
  background-color: #5fb6f5;
  border-color: #47abf4;
}
.btn-primary .badge {
  color: #5fb6f5;
  background-color: #ffffff;
}
.btn-success {
  color: #ffffff;
  background-color: #5cb85c;
  border-color: #4cae4c;
}
.btn-success:hover,
.btn-success:focus,
.btn-success:active,
.btn-success.active,
.open .dropdown-toggle.btn-success {
  color: #ffffff;
  background-color: #47a447;
  border-color: #398439;
}
.btn-success:active,
.btn-success.active,
.open .dropdown-toggle.btn-success {
  background-image: none;
}
.btn-success.disabled,
.btn-success[disabled],
fieldset[disabled] .btn-success,
.btn-success.disabled:hover,
.btn-success[disabled]:hover,
fieldset[disabled] .btn-success:hover,
.btn-success.disabled:focus,
.btn-success[disabled]:focus,
fieldset[disabled] .btn-success:focus,
.btn-success.disabled:active,
.btn-success[disabled]:active,
fieldset[disabled] .btn-success:active,
.btn-success.disabled.active,
.btn-success[disabled].active,
fieldset[disabled] .btn-success.active {
  background-color: #5cb85c;
  border-color: #4cae4c;
}
.btn-success .badge {
  color: #5cb85c;
  background-color: #ffffff;
}
.btn-info {
  color: #ffffff;
  background-color: #5bc0de;
  border-color: #46b8da;
}
.btn-info:hover,
.btn-info:focus,
.btn-info:active,
.btn-info.active,
.open .dropdown-toggle.btn-info {
  color: #ffffff;
  background-color: #39b3d7;
  border-color: #269abc;
}
.btn-info:active,
.btn-info.active,
.open .dropdown-toggle.btn-info {
  background-image: none;
}
.btn-info.disabled,
.btn-info[disabled],
fieldset[disabled] .btn-info,
.btn-info.disabled:hover,
.btn-info[disabled]:hover,
fieldset[disabled] .btn-info:hover,
.btn-info.disabled:focus,
.btn-info[disabled]:focus,
fieldset[disabled] .btn-info:focus,
.btn-info.disabled:active,
.btn-info[disabled]:active,
fieldset[disabled] .btn-info:active,
.btn-info.disabled.active,
.btn-info[disabled].active,
fieldset[disabled] .btn-info.active {
  background-color: #5bc0de;
  border-color: #46b8da;
}
.btn-info .badge {
  color: #5bc0de;
  background-color: #ffffff;
}
.btn-warning {
  color: #ffffff;
  background-color: #f0ad4e;
  border-color: #eea236;
}
.btn-warning:hover,
.btn-warning:focus,
.btn-warning:active,
.btn-warning.active,
.open .dropdown-toggle.btn-warning {
  color: #ffffff;
  background-color: #ed9c28;
  border-color: #d58512;
}
.btn-warning:active,
.btn-warning.active,
.open .dropdown-toggle.btn-warning {
  background-image: none;
}
.btn-warning.disabled,
.btn-warning[disabled],
fieldset[disabled] .btn-warning,
.btn-warning.disabled:hover,
.btn-warning[disabled]:hover,
fieldset[disabled] .btn-warning:hover,
.btn-warning.disabled:focus,
.btn-warning[disabled]:focus,
fieldset[disabled] .btn-warning:focus,
.btn-warning.disabled:active,
.btn-warning[disabled]:active,
fieldset[disabled] .btn-warning:active,
.btn-warning.disabled.active,
.btn-warning[disabled].active,
fieldset[disabled] .btn-warning.active {
  background-color: #f0ad4e;
  border-color: #eea236;
}
.btn-warning .badge {
  color: #f0ad4e;
  background-color: #ffffff;
}
.btn-danger {
  color: #ffffff;
  background-color: #d9534f;
  border-color: #d43f3a;
}
.btn-danger:hover,
.btn-danger:focus,
.btn-danger:active,
.btn-danger.active,
.open .dropdown-toggle.btn-danger {
  color: #ffffff;
  background-color: #d2322d;
  border-color: #ac2925;
}
.btn-danger:active,
.btn-danger.active,
.open .dropdown-toggle.btn-danger {
  background-image: none;
}
.btn-danger.disabled,
.btn-danger[disabled],
fieldset[disabled] .btn-danger,
.btn-danger.disabled:hover,
.btn-danger[disabled]:hover,
fieldset[disabled] .btn-danger:hover,
.btn-danger.disabled:focus,
.btn-danger[disabled]:focus,
fieldset[disabled] .btn-danger:focus,
.btn-danger.disabled:active,
.btn-danger[disabled]:active,
fieldset[disabled] .btn-danger:active,
.btn-danger.disabled.active,
.btn-danger[disabled].active,
fieldset[disabled] .btn-danger.active {
  background-color: #d9534f;
  border-color: #d43f3a;
}
.btn-danger .badge {
  color: #d9534f;
  background-color: #ffffff;
}
.btn-link {
  color: #1795f1;
  font-weight: normal;
  cursor: pointer;
  border-radius: 0;
}
.btn-link,
.btn-link:active,
.btn-link[disabled],
fieldset[disabled] .btn-link {
  background-color: transparent;
  -webkit-box-shadow: none;
  box-shadow: none;
}
.btn-link,
.btn-link:hover,
.btn-link:focus,
.btn-link:active {
  border-color: transparent;
}
.btn-link:hover,
.btn-link:focus {
  color: #063f68;
  text-decoration: underline;
  background-color: transparent;
}
.btn-link[disabled]:hover,
fieldset[disabled] .btn-link:hover,
.btn-link[disabled]:focus,
fieldset[disabled] .btn-link:focus {
  color: #999999;
  text-decoration: none;
}
.btn-lg,
.btn-group-lg > .btn {
  padding: 10px 24px;
  font-size: 18px;
  line-height: 1.3333333;
  border-radius: 6px;
}
.btn-sm,
.btn-group-sm > .btn {
  padding: 5px 15px;
  font-size: 12px;
  line-height: 1.5;
  border-radius: 3px;
}
.btn-xs,
.btn-group-xs > .btn {
  padding: 1px 7.5px;
  font-size: 12px;
  line-height: 1.5;
  border-radius: 3px;
}
.btn-block {
  display: block;
  width: 100%;
  padding-left: 0;
  padding-right: 0;
}
.btn-block + .btn-block {
  margin-top: 5px;
}
input[type="submit"].btn-block,
input[type="reset"].btn-block,
input[type="button"].btn-block {
  width: 100%;
}
.btn-group,
.btn-group-vertical {
  position: relative;
  display: inline-block;
  vertical-align: middle;
}
.btn-group > .btn,
.btn-group-vertical > .btn {
  position: relative;
  float: left;
}
.btn-group > .btn:hover,
.btn-group-vertical > .btn:hover,
.btn-group > .btn:focus,
.btn-group-vertical > .btn:focus,
.btn-group > .btn:active,
.btn-group-vertical > .btn:active,
.btn-group > .btn.active,
.btn-group-vertical > .btn.active {
  z-index: 2;
}
.btn-group > .btn:focus,
.btn-group-vertical > .btn:focus {
  outline: none;
}
.btn-group .btn + .btn,
.btn-group .btn + .btn-group,
.btn-group .btn-group + .btn,
.btn-group .btn-group + .btn-group {
  margin-left: -1px;
}
.btn-toolbar {
  margin-left: -5px;
}
.btn-toolbar .btn-group,
.btn-toolbar .input-group {
  float: left;
}
.btn-toolbar > .btn,
.btn-toolbar > .btn-group,
.btn-toolbar > .input-group {
  margin-left: 5px;
}
.btn-group > .btn:not(:first-child):not(:last-child):not(.dropdown-toggle) {
  border-radius: 0;
}
.btn-group > .btn:first-child {
  margin-left: 0;
}
.btn-group > .btn:first-child:not(:last-child):not(.dropdown-toggle) {
  border-bottom-right-radius: 0;
  border-top-right-radius: 0;
}
.btn-group > .btn:last-child:not(:first-child),
.btn-group > .dropdown-toggle:not(:first-child) {
  border-bottom-left-radius: 0;
  border-top-left-radius: 0;
}
.btn-group > .btn-group {
  float: left;
}
.btn-group > .btn-group:not(:first-child):not(:last-child) > .btn {
  border-radius: 0;
}
.btn-group > .btn-group:first-child > .btn:last-child,
.btn-group > .btn-group:first-child > .dropdown-toggle {
  border-bottom-right-radius: 0;
  border-top-right-radius: 0;
}
.btn-group > .btn-group:last-child > .btn:first-child {
  border-bottom-left-radius: 0;
  border-top-left-radius: 0;
}
.btn-group .dropdown-toggle:active,
.btn-group.open .dropdown-toggle {
  outline: 0;
}
.btn-group > .btn + .dropdown-toggle {
  padding-left: 8px;
  padding-right: 8px;
}
.btn-group > .btn-lg + .dropdown-toggle {
  padding-left: 12px;
  padding-right: 12px;
}
.btn-group.open .dropdown-toggle {
  -webkit-box-shadow: inset 0 3px 5px rgba(0, 0, 0, 0.125);
  box-shadow: inset 0 3px 5px rgba(0, 0, 0, 0.125);
}
.btn-group.open .dropdown-toggle.btn-link {
  -webkit-box-shadow: none;
  box-shadow: none;
}
.btn .caret {
  margin-left: 0;
}
.btn-lg .caret {
  border-width: 5px 5px 0;
  border-bottom-width: 0;
}
.dropup .btn-lg .caret {
  border-width: 0 5px 5px;
}
.btn-group-vertical > .btn,
.btn-group-vertical > .btn-group,
.btn-group-vertical > .btn-group > .btn {
  display: block;
  float: none;
  width: 100%;
  max-width: 100%;
}
.btn-group-vertical > .btn-group > .btn {
  float: none;
}
.btn-group-vertical > .btn + .btn,
.btn-group-vertical > .btn + .btn-group,
.btn-group-vertical > .btn-group + .btn,
.btn-group-vertical > .btn-group + .btn-group {
  margin-top: -1px;
  margin-left: 0;
}
.btn-group-vertical > .btn:not(:first-child):not(:last-child) {
  border-radius: 0;
}
.btn-group-vertical > .btn:first-child:not(:last-child) {
  border-top-right-radius: 2px;
  border-bottom-right-radius: 0;
  border-bottom-left-radius: 0;
}
.btn-group-vertical > .btn:last-child:not(:first-child) {
  border-bottom-left-radius: 2px;
  border-top-right-radius: 0;
  border-top-left-radius: 0;
}
.btn-group-vertical > .btn-group:not(:first-child):not(:last-child) > .btn {
  border-radius: 0;
}
.btn-group-vertical > .btn-group:first-child:not(:last-child) > .btn:last-child,
.btn-group-vertical > .btn-group:first-child:not(:last-child) > .dropdown-toggle {
  border-bottom-right-radius: 0;
  border-bottom-left-radius: 0;
}
.btn-group-vertical > .btn-group:last-child:not(:first-child) > .btn:first-child {
  border-top-right-radius: 0;
  border-top-left-radius: 0;
}
.btn-group-justified {
  display: table;
  width: 100%;
  table-layout: fixed;
  border-collapse: separate;
}
.btn-group-justified > .btn,
.btn-group-justified > .btn-group {
  float: none;
  display: table-cell;
  width: 1%;
}
.btn-group-justified > .btn-group .btn {
  width: 100%;
}
[data-toggle="buttons"] > .btn > input[type="radio"],
[data-toggle="buttons"] > .btn > input[type="checkbox"] {
  display: none;
}
.btn {
  font-size: 13px;
  border: none;
  text-align: left;
  outline: none !important;
}
.btn[class^="oc-icon-"]:before,
.btn[class*=" oc-icon-"]:before {
  font-size: 14px;
  line-height: 14px;
  position: relative;
}
.btn[disabled] {
  background-color: #dbdbdb;
  color: #aaaaaa;
}
.btn.active,
.btn:active {
  -webkit-box-shadow: none;
  box-shadow: none;
}
.btn-default.on {
  background-color: #95a5a6;
  color: #f9f9f9;
}
.btn-group .btn {
  border-right: 1px solid rgba(0, 0, 0, 0.09);
  margin-left: 0!important;
}
.btn-group .btn:last-child,
.btn-group .btn.last {
  border-right: none;
}
.btn-group .btn.last {
  border-bottom-right-radius: 2px !important;
  border-top-right-radius: 2px !important;
}
.btn-group > .dropdown {
  float: left;
}
.btn-group > .dropdown:not(:last-child, .last) > .btn {
  border-right: 1px solid rgba(0, 0, 0, 0.09);
  border-bottom-right-radius: 0 !important;
  border-top-right-radius: 0 !important;
}
.btn-group > .dropdown:not(:first-child) > .btn {
  border-bottom-left-radius: 0 !important;
  border-top-left-radius: 0 !important;
}
.btn-group > .dropdown.last .btn {
  border-right: none;
}
.btn.offset-right,
.btn-group.offset-right {
  margin-right: 10px;
}
.btn-icon {
  display: inline-block;
  height: 36px;
  font-size: 21px;
  background: transparent;
  border: none;
  outline: none;
}
.btn-icon:before {
  display: block;
  color: #bcc3c7;
}
.btn-icon:hover:before {
  color: #0181b9;
}
.btn-icon.danger:hover:before {
  color: #c63e26;
}
.btn-icon.pull-right:before {
  margin-right: 0;
}
.btn-icon.margin-left {
  margin-left: 5px;
}
.btn-icon.small {
  font-size: 17px;
  height: 17px;
  line-height: 15px;
}
.btn-icon.larger {
  font-size: 21px;
  height: 21px;
  line-height: 17px;
}
.btn-text {
  font-size: 13px;
  padding: 9px 0;
  vertical-align: middle;
  display: inline-block;
}
.btn-text a {
  color: #666666;
}
.btn-text a:hover {
  color: #0181b9;
  text-decoration: none;
}
.oc-icon-glass:before,
.icon-glass:before {
  content: "\f000";
}
.oc-icon-music:before,
.icon-music:before {
  content: "\f001";
}
.oc-icon-search:before,
.icon-search:before {
  content: "\f002";
}
.oc-icon-envelope-o:before,
.icon-envelope-o:before {
  content: "\f003";
}
.oc-icon-heart:before,
.icon-heart:before {
  content: "\f004";
}
.oc-icon-star:before,
.icon-star:before {
  content: "\f005";
}
.oc-icon-star-o:before,
.icon-star-o:before {
  content: "\f006";
}
.oc-icon-user:before,
.icon-user:before {
  content: "\f007";
}
.oc-icon-film:before,
.icon-film:before {
  content: "\f008";
}
.oc-icon-th-large:before,
.icon-th-large:before {
  content: "\f009";
}
.oc-icon-th:before,
.icon-th:before {
  content: "\f00a";
}
.oc-icon-th-list:before,
.icon-th-list:before {
  content: "\f00b";
}
.oc-icon-check:before,
.icon-check:before {
  content: "\f00c";
}
.oc-icon-remove:before,
.icon-remove:before,
.oc-icon-close:before,
.icon-close:before,
.oc-icon-times:before,
.icon-times:before {
  content: "\f00d";
}
.oc-icon-search-plus:before,
.icon-search-plus:before {
  content: "\f00e";
}
.oc-icon-search-minus:before,
.icon-search-minus:before {
  content: "\f010";
}
.oc-icon-power-off:before,
.icon-power-off:before {
  content: "\f011";
}
.oc-icon-signal:before,
.icon-signal:before {
  content: "\f012";
}
.oc-icon-gear:before,
.icon-gear:before,
.oc-icon-cog:before,
.icon-cog:before {
  content: "\f013";
}
.oc-icon-trash-o:before,
.icon-trash-o:before {
  content: "\f014";
}
.oc-icon-home:before,
.icon-home:before {
  content: "\f015";
}
.oc-icon-file-o:before,
.icon-file-o:before {
  content: "\f016";
}
.oc-icon-clock-o:before,
.icon-clock-o:before {
  content: "\f017";
}
.oc-icon-road:before,
.icon-road:before {
  content: "\f018";
}
.oc-icon-download:before,
.icon-download:before {
  content: "\f019";
}
.oc-icon-arrow-circle-o-down:before,
.icon-arrow-circle-o-down:before {
  content: "\f01a";
}
.oc-icon-arrow-circle-o-up:before,
.icon-arrow-circle-o-up:before {
  content: "\f01b";
}
.oc-icon-inbox:before,
.icon-inbox:before {
  content: "\f01c";
}
.oc-icon-play-circle-o:before,
.icon-play-circle-o:before {
  content: "\f01d";
}
.oc-icon-rotate-right:before,
.icon-rotate-right:before,
.oc-icon-repeat:before,
.icon-repeat:before {
  content: "\f01e";
}
.oc-icon-refresh:before,
.icon-refresh:before {
  content: "\f021";
}
.oc-icon-list-alt:before,
.icon-list-alt:before {
  content: "\f022";
}
.oc-icon-lock:before,
.icon-lock:before {
  content: "\f023";
}
.oc-icon-flag:before,
.icon-flag:before {
  content: "\f024";
}
.oc-icon-headphones:before,
.icon-headphones:before {
  content: "\f025";
}
.oc-icon-volume-off:before,
.icon-volume-off:before {
  content: "\f026";
}
.oc-icon-volume-down:before,
.icon-volume-down:before {
  content: "\f027";
}
.oc-icon-volume-up:before,
.icon-volume-up:before {
  content: "\f028";
}
.oc-icon-qrcode:before,
.icon-qrcode:before {
  content: "\f029";
}
.oc-icon-barcode:before,
.icon-barcode:before {
  content: "\f02a";
}
.oc-icon-tag:before,
.icon-tag:before {
  content: "\f02b";
}
.oc-icon-tags:before,
.icon-tags:before {
  content: "\f02c";
}
.oc-icon-book:before,
.icon-book:before {
  content: "\f02d";
}
.oc-icon-bookmark:before,
.icon-bookmark:before {
  content: "\f02e";
}
.oc-icon-print:before,
.icon-print:before {
  content: "\f02f";
}
.oc-icon-camera:before,
.icon-camera:before {
  content: "\f030";
}
.oc-icon-font:before,
.icon-font:before {
  content: "\f031";
}
.oc-icon-bold:before,
.icon-bold:before {
  content: "\f032";
}
.oc-icon-italic:before,
.icon-italic:before {
  content: "\f033";
}
.oc-icon-text-height:before,
.icon-text-height:before {
  content: "\f034";
}
.oc-icon-text-width:before,
.icon-text-width:before {
  content: "\f035";
}
.oc-icon-align-left:before,
.icon-align-left:before {
  content: "\f036";
}
.oc-icon-align-center:before,
.icon-align-center:before {
  content: "\f037";
}
.oc-icon-align-right:before,
.icon-align-right:before {
  content: "\f038";
}
.oc-icon-align-justify:before,
.icon-align-justify:before {
  content: "\f039";
}
.oc-icon-list:before,
.icon-list:before {
  content: "\f03a";
}
.oc-icon-dedent:before,
.icon-dedent:before,
.oc-icon-outdent:before,
.icon-outdent:before {
  content: "\f03b";
}
.oc-icon-indent:before,
.icon-indent:before {
  content: "\f03c";
}
.oc-icon-video-camera:before,
.icon-video-camera:before {
  content: "\f03d";
}
.oc-icon-photo:before,
.icon-photo:before,
.oc-icon-image:before,
.icon-image:before,
.oc-icon-picture-o:before,
.icon-picture-o:before {
  content: "\f03e";
}
.oc-icon-pencil:before,
.icon-pencil:before {
  content: "\f040";
}
.oc-icon-map-marker:before,
.icon-map-marker:before {
  content: "\f041";
}
.oc-icon-adjust:before,
.icon-adjust:before {
  content: "\f042";
}
.oc-icon-tint:before,
.icon-tint:before {
  content: "\f043";
}
.oc-icon-edit:before,
.icon-edit:before,
.oc-icon-pencil-square-o:before,
.icon-pencil-square-o:before {
  content: "\f044";
}
.oc-icon-share-square-o:before,
.icon-share-square-o:before {
  content: "\f045";
}
.oc-icon-check-square-o:before,
.icon-check-square-o:before {
  content: "\f046";
}
.oc-icon-arrows:before,
.icon-arrows:before {
  content: "\f047";
}
.oc-icon-step-backward:before,
.icon-step-backward:before {
  content: "\f048";
}
.oc-icon-fast-backward:before,
.icon-fast-backward:before {
  content: "\f049";
}
.oc-icon-backward:before,
.icon-backward:before {
  content: "\f04a";
}
.oc-icon-play:before,
.icon-play:before {
  content: "\f04b";
}
.oc-icon-pause:before,
.icon-pause:before {
  content: "\f04c";
}
.oc-icon-stop:before,
.icon-stop:before {
  content: "\f04d";
}
.oc-icon-forward:before,
.icon-forward:before {
  content: "\f04e";
}
.oc-icon-fast-forward:before,
.icon-fast-forward:before {
  content: "\f050";
}
.oc-icon-step-forward:before,
.icon-step-forward:before {
  content: "\f051";
}
.oc-icon-eject:before,
.icon-eject:before {
  content: "\f052";
}
.oc-icon-chevron-left:before,
.icon-chevron-left:before {
  content: "\f053";
}
.oc-icon-chevron-right:before,
.icon-chevron-right:before {
  content: "\f054";
}
.oc-icon-plus-circle:before,
.icon-plus-circle:before {
  content: "\f055";
}
.oc-icon-minus-circle:before,
.icon-minus-circle:before {
  content: "\f056";
}
.oc-icon-times-circle:before,
.icon-times-circle:before {
  content: "\f057";
}
.oc-icon-check-circle:before,
.icon-check-circle:before {
  content: "\f058";
}
.oc-icon-question-circle:before,
.icon-question-circle:before {
  content: "\f059";
}
.oc-icon-info-circle:before,
.icon-info-circle:before {
  content: "\f05a";
}
.oc-icon-crosshairs:before,
.icon-crosshairs:before {
  content: "\f05b";
}
.oc-icon-times-circle-o:before,
.icon-times-circle-o:before {
  content: "\f05c";
}
.oc-icon-check-circle-o:before,
.icon-check-circle-o:before {
  content: "\f05d";
}
.oc-icon-ban:before,
.icon-ban:before {
  content: "\f05e";
}
.oc-icon-arrow-left:before,
.icon-arrow-left:before {
  content: "\f060";
}
.oc-icon-arrow-right:before,
.icon-arrow-right:before {
  content: "\f061";
}
.oc-icon-arrow-up:before,
.icon-arrow-up:before {
  content: "\f062";
}
.oc-icon-arrow-down:before,
.icon-arrow-down:before {
  content: "\f063";
}
.oc-icon-mail-forward:before,
.icon-mail-forward:before,
.oc-icon-share:before,
.icon-share:before {
  content: "\f064";
}
.oc-icon-expand:before,
.icon-expand:before {
  content: "\f065";
}
.oc-icon-compress:before,
.icon-compress:before {
  content: "\f066";
}
.oc-icon-plus:before,
.icon-plus:before {
  content: "\f067";
}
.oc-icon-minus:before,
.icon-minus:before {
  content: "\f068";
}
.oc-icon-asterisk:before,
.icon-asterisk:before {
  content: "\f069";
}
.oc-icon-exclamation-circle:before,
.icon-exclamation-circle:before {
  content: "\f06a";
}
.oc-icon-gift:before,
.icon-gift:before {
  content: "\f06b";
}
.oc-icon-leaf:before,
.icon-leaf:before {
  content: "\f06c";
}
.oc-icon-fire:before,
.icon-fire:before {
  content: "\f06d";
}
.oc-icon-eye:before,
.icon-eye:before {
  content: "\f06e";
}
.oc-icon-eye-slash:before,
.icon-eye-slash:before {
  content: "\f070";
}
.oc-icon-warning:before,
.icon-warning:before,
.oc-icon-exclamation-triangle:before,
.icon-exclamation-triangle:before {
  content: "\f071";
}
.oc-icon-plane:before,
.icon-plane:before {
  content: "\f072";
}
.oc-icon-calendar:before,
.icon-calendar:before {
  content: "\f073";
}
.oc-icon-random:before,
.icon-random:before {
  content: "\f074";
}
.oc-icon-comment:before,
.icon-comment:before {
  content: "\f075";
}
.oc-icon-magnet:before,
.icon-magnet:before {
  content: "\f076";
}
.oc-icon-chevron-up:before,
.icon-chevron-up:before {
  content: "\f077";
}
.oc-icon-chevron-down:before,
.icon-chevron-down:before {
  content: "\f078";
}
.oc-icon-retweet:before,
.icon-retweet:before {
  content: "\f079";
}
.oc-icon-shopping-cart:before,
.icon-shopping-cart:before {
  content: "\f07a";
}
.oc-icon-folder:before,
.icon-folder:before {
  content: "\f07b";
}
.oc-icon-folder-open:before,
.icon-folder-open:before {
  content: "\f07c";
}
.oc-icon-arrows-v:before,
.icon-arrows-v:before {
  content: "\f07d";
}
.oc-icon-arrows-h:before,
.icon-arrows-h:before {
  content: "\f07e";
}
.oc-icon-bar-chart-o:before,
.icon-bar-chart-o:before,
.oc-icon-bar-chart:before,
.icon-bar-chart:before {
  content: "\f080";
}
.oc-icon-twitter-square:before,
.icon-twitter-square:before {
  content: "\f081";
}
.oc-icon-facebook-square:before,
.icon-facebook-square:before {
  content: "\f082";
}
.oc-icon-camera-retro:before,
.icon-camera-retro:before {
  content: "\f083";
}
.oc-icon-key:before,
.icon-key:before {
  content: "\f084";
}
.oc-icon-gears:before,
.icon-gears:before,
.oc-icon-cogs:before,
.icon-cogs:before {
  content: "\f085";
}
.oc-icon-comments:before,
.icon-comments:before {
  content: "\f086";
}
.oc-icon-thumbs-o-up:before,
.icon-thumbs-o-up:before {
  content: "\f087";
}
.oc-icon-thumbs-o-down:before,
.icon-thumbs-o-down:before {
  content: "\f088";
}
.oc-icon-star-half:before,
.icon-star-half:before {
  content: "\f089";
}
.oc-icon-heart-o:before,
.icon-heart-o:before {
  content: "\f08a";
}
.oc-icon-sign-out:before,
.icon-sign-out:before {
  content: "\f08b";
}
.oc-icon-linkedin-square:before,
.icon-linkedin-square:before {
  content: "\f08c";
}
.oc-icon-thumb-tack:before,
.icon-thumb-tack:before {
  content: "\f08d";
}
.oc-icon-external-link:before,
.icon-external-link:before {
  content: "\f08e";
}
.oc-icon-sign-in:before,
.icon-sign-in:before {
  content: "\f090";
}
.oc-icon-trophy:before,
.icon-trophy:before {
  content: "\f091";
}
.oc-icon-github-square:before,
.icon-github-square:before {
  content: "\f092";
}
.oc-icon-upload:before,
.icon-upload:before {
  content: "\f093";
}
.oc-icon-lemon-o:before,
.icon-lemon-o:before {
  content: "\f094";
}
.oc-icon-phone:before,
.icon-phone:before {
  content: "\f095";
}
.oc-icon-square-o:before,
.icon-square-o:before {
  content: "\f096";
}
.oc-icon-bookmark-o:before,
.icon-bookmark-o:before {
  content: "\f097";
}
.oc-icon-phone-square:before,
.icon-phone-square:before {
  content: "\f098";
}
.oc-icon-twitter:before,
.icon-twitter:before {
  content: "\f099";
}
.oc-icon-facebook-f:before,
.icon-facebook-f:before,
.oc-icon-facebook:before,
.icon-facebook:before {
  content: "\f09a";
}
.oc-icon-github:before,
.icon-github:before {
  content: "\f09b";
}
.oc-icon-unlock:before,
.icon-unlock:before {
  content: "\f09c";
}
.oc-icon-credit-card:before,
.icon-credit-card:before {
  content: "\f09d";
}
.oc-icon-rss:before,
.icon-rss:before {
  content: "\f09e";
}
.oc-icon-hdd-o:before,
.icon-hdd-o:before {
  content: "\f0a0";
}
.oc-icon-bullhorn:before,
.icon-bullhorn:before {
  content: "\f0a1";
}
.oc-icon-bell:before,
.icon-bell:before {
  content: "\f0f3";
}
.oc-icon-certificate:before,
.icon-certificate:before {
  content: "\f0a3";
}
.oc-icon-hand-o-right:before,
.icon-hand-o-right:before {
  content: "\f0a4";
}
.oc-icon-hand-o-left:before,
.icon-hand-o-left:before {
  content: "\f0a5";
}
.oc-icon-hand-o-up:before,
.icon-hand-o-up:before {
  content: "\f0a6";
}
.oc-icon-hand-o-down:before,
.icon-hand-o-down:before {
  content: "\f0a7";
}
.oc-icon-arrow-circle-left:before,
.icon-arrow-circle-left:before {
  content: "\f0a8";
}
.oc-icon-arrow-circle-right:before,
.icon-arrow-circle-right:before {
  content: "\f0a9";
}
.oc-icon-arrow-circle-up:before,
.icon-arrow-circle-up:before {
  content: "\f0aa";
}
.oc-icon-arrow-circle-down:before,
.icon-arrow-circle-down:before {
  content: "\f0ab";
}
.oc-icon-globe:before,
.icon-globe:before {
  content: "\f0ac";
}
.oc-icon-wrench:before,
.icon-wrench:before {
  content: "\f0ad";
}
.oc-icon-tasks:before,
.icon-tasks:before {
  content: "\f0ae";
}
.oc-icon-filter:before,
.icon-filter:before {
  content: "\f0b0";
}
.oc-icon-briefcase:before,
.icon-briefcase:before {
  content: "\f0b1";
}
.oc-icon-arrows-alt:before,
.icon-arrows-alt:before {
  content: "\f0b2";
}
.oc-icon-group:before,
.icon-group:before,
.oc-icon-users:before,
.icon-users:before {
  content: "\f0c0";
}
.oc-icon-chain:before,
.icon-chain:before,
.oc-icon-link:before,
.icon-link:before {
  content: "\f0c1";
}
.oc-icon-cloud:before,
.icon-cloud:before {
  content: "\f0c2";
}
.oc-icon-flask:before,
.icon-flask:before {
  content: "\f0c3";
}
.oc-icon-cut:before,
.icon-cut:before,
.oc-icon-scissors:before,
.icon-scissors:before {
  content: "\f0c4";
}
.oc-icon-copy:before,
.icon-copy:before,
.oc-icon-files-o:before,
.icon-files-o:before {
  content: "\f0c5";
}
.oc-icon-paperclip:before,
.icon-paperclip:before {
  content: "\f0c6";
}
.oc-icon-save:before,
.icon-save:before,
.oc-icon-floppy-o:before,
.icon-floppy-o:before {
  content: "\f0c7";
}
.oc-icon-square:before,
.icon-square:before {
  content: "\f0c8";
}
.oc-icon-navicon:before,
.icon-navicon:before,
.oc-icon-reorder:before,
.icon-reorder:before,
.oc-icon-bars:before,
.icon-bars:before {
  content: "\f0c9";
}
.oc-icon-list-ul:before,
.icon-list-ul:before {
  content: "\f0ca";
}
.oc-icon-list-ol:before,
.icon-list-ol:before {
  content: "\f0cb";
}
.oc-icon-strikethrough:before,
.icon-strikethrough:before {
  content: "\f0cc";
}
.oc-icon-underline:before,
.icon-underline:before {
  content: "\f0cd";
}
.oc-icon-table:before,
.icon-table:before {
  content: "\f0ce";
}
.oc-icon-magic:before,
.icon-magic:before {
  content: "\f0d0";
}
.oc-icon-truck:before,
.icon-truck:before {
  content: "\f0d1";
}
.oc-icon-pinterest:before,
.icon-pinterest:before {
  content: "\f0d2";
}
.oc-icon-pinterest-square:before,
.icon-pinterest-square:before {
  content: "\f0d3";
}
.oc-icon-google-plus-square:before,
.icon-google-plus-square:before {
  content: "\f0d4";
}
.oc-icon-google-plus:before,
.icon-google-plus:before {
  content: "\f0d5";
}
.oc-icon-money:before,
.icon-money:before {
  content: "\f0d6";
}
.oc-icon-caret-down:before,
.icon-caret-down:before {
  content: "\f0d7";
}
.oc-icon-caret-up:before,
.icon-caret-up:before {
  content: "\f0d8";
}
.oc-icon-caret-left:before,
.icon-caret-left:before {
  content: "\f0d9";
}
.oc-icon-caret-right:before,
.icon-caret-right:before {
  content: "\f0da";
}
.oc-icon-columns:before,
.icon-columns:before {
  content: "\f0db";
}
.oc-icon-unsorted:before,
.icon-unsorted:before,
.oc-icon-sort:before,
.icon-sort:before {
  content: "\f0dc";
}
.oc-icon-sort-down:before,
.icon-sort-down:before,
.oc-icon-sort-desc:before,
.icon-sort-desc:before {
  content: "\f0dd";
}
.oc-icon-sort-up:before,
.icon-sort-up:before,
.oc-icon-sort-asc:before,
.icon-sort-asc:before {
  content: "\f0de";
}
.oc-icon-envelope:before,
.icon-envelope:before {
  content: "\f0e0";
}
.oc-icon-linkedin:before,
.icon-linkedin:before {
  content: "\f0e1";
}
.oc-icon-rotate-left:before,
.icon-rotate-left:before,
.oc-icon-undo:before,
.icon-undo:before {
  content: "\f0e2";
}
.oc-icon-legal:before,
.icon-legal:before,
.oc-icon-gavel:before,
.icon-gavel:before {
  content: "\f0e3";
}
.oc-icon-dashboard:before,
.icon-dashboard:before,
.oc-icon-tachometer:before,
.icon-tachometer:before {
  content: "\f0e4";
}
.oc-icon-comment-o:before,
.icon-comment-o:before {
  content: "\f0e5";
}
.oc-icon-comments-o:before,
.icon-comments-o:before {
  content: "\f0e6";
}
.oc-icon-flash:before,
.icon-flash:before,
.oc-icon-bolt:before,
.icon-bolt:before {
  content: "\f0e7";
}
.oc-icon-sitemap:before,
.icon-sitemap:before {
  content: "\f0e8";
}
.oc-icon-umbrella:before,
.icon-umbrella:before {
  content: "\f0e9";
}
.oc-icon-paste:before,
.icon-paste:before,
.oc-icon-clipboard:before,
.icon-clipboard:before {
  content: "\f0ea";
}
.oc-icon-lightbulb-o:before,
.icon-lightbulb-o:before {
  content: "\f0eb";
}
.oc-icon-exchange:before,
.icon-exchange:before {
  content: "\f0ec";
}
.oc-icon-cloud-download:before,
.icon-cloud-download:before {
  content: "\f0ed";
}
.oc-icon-cloud-upload:before,
.icon-cloud-upload:before {
  content: "\f0ee";
}
.oc-icon-user-md:before,
.icon-user-md:before {
  content: "\f0f0";
}
.oc-icon-stethoscope:before,
.icon-stethoscope:before {
  content: "\f0f1";
}
.oc-icon-suitcase:before,
.icon-suitcase:before {
  content: "\f0f2";
}
.oc-icon-bell-o:before,
.icon-bell-o:before {
  content: "\f0a2";
}
.oc-icon-coffee:before,
.icon-coffee:before {
  content: "\f0f4";
}
.oc-icon-cutlery:before,
.icon-cutlery:before {
  content: "\f0f5";
}
.oc-icon-file-text-o:before,
.icon-file-text-o:before {
  content: "\f0f6";
}
.oc-icon-building-o:before,
.icon-building-o:before {
  content: "\f0f7";
}
.oc-icon-hospital-o:before,
.icon-hospital-o:before {
  content: "\f0f8";
}
.oc-icon-ambulance:before,
.icon-ambulance:before {
  content: "\f0f9";
}
.oc-icon-medkit:before,
.icon-medkit:before {
  content: "\f0fa";
}
.oc-icon-fighter-jet:before,
.icon-fighter-jet:before {
  content: "\f0fb";
}
.oc-icon-beer:before,
.icon-beer:before {
  content: "\f0fc";
}
.oc-icon-h-square:before,
.icon-h-square:before {
  content: "\f0fd";
}
.oc-icon-plus-square:before,
.icon-plus-square:before {
  content: "\f0fe";
}
.oc-icon-angle-double-left:before,
.icon-angle-double-left:before {
  content: "\f100";
}
.oc-icon-angle-double-right:before,
.icon-angle-double-right:before {
  content: "\f101";
}
.oc-icon-angle-double-up:before,
.icon-angle-double-up:before {
  content: "\f102";
}
.oc-icon-angle-double-down:before,
.icon-angle-double-down:before {
  content: "\f103";
}
.oc-icon-angle-left:before,
.icon-angle-left:before {
  content: "\f104";
}
.oc-icon-angle-right:before,
.icon-angle-right:before {
  content: "\f105";
}
.oc-icon-angle-up:before,
.icon-angle-up:before {
  content: "\f106";
}
.oc-icon-angle-down:before,
.icon-angle-down:before {
  content: "\f107";
}
.oc-icon-desktop:before,
.icon-desktop:before {
  content: "\f108";
}
.oc-icon-laptop:before,
.icon-laptop:before {
  content: "\f109";
}
.oc-icon-tablet:before,
.icon-tablet:before {
  content: "\f10a";
}
.oc-icon-mobile-phone:before,
.icon-mobile-phone:before,
.oc-icon-mobile:before,
.icon-mobile:before {
  content: "\f10b";
}
.oc-icon-circle-o:before,
.icon-circle-o:before {
  content: "\f10c";
}
.oc-icon-quote-left:before,
.icon-quote-left:before {
  content: "\f10d";
}
.oc-icon-quote-right:before,
.icon-quote-right:before {
  content: "\f10e";
}
.oc-icon-spinner:before,
.icon-spinner:before {
  content: "\f110";
}
.oc-icon-circle:before,
.icon-circle:before {
  content: "\f111";
}
.oc-icon-mail-reply:before,
.icon-mail-reply:before,
.oc-icon-reply:before,
.icon-reply:before {
  content: "\f112";
}
.oc-icon-github-alt:before,
.icon-github-alt:before {
  content: "\f113";
}
.oc-icon-folder-o:before,
.icon-folder-o:before {
  content: "\f114";
}
.oc-icon-folder-open-o:before,
.icon-folder-open-o:before {
  content: "\f115";
}
.oc-icon-smile-o:before,
.icon-smile-o:before {
  content: "\f118";
}
.oc-icon-frown-o:before,
.icon-frown-o:before {
  content: "\f119";
}
.oc-icon-meh-o:before,
.icon-meh-o:before {
  content: "\f11a";
}
.oc-icon-gamepad:before,
.icon-gamepad:before {
  content: "\f11b";
}
.oc-icon-keyboard-o:before,
.icon-keyboard-o:before {
  content: "\f11c";
}
.oc-icon-flag-o:before,
.icon-flag-o:before {
  content: "\f11d";
}
.oc-icon-flag-checkered:before,
.icon-flag-checkered:before {
  content: "\f11e";
}
.oc-icon-terminal:before,
.icon-terminal:before {
  content: "\f120";
}
.oc-icon-code:before,
.icon-code:before {
  content: "\f121";
}
.oc-icon-mail-reply-all:before,
.icon-mail-reply-all:before,
.oc-icon-reply-all:before,
.icon-reply-all:before {
  content: "\f122";
}
.oc-icon-star-half-empty:before,
.icon-star-half-empty:before,
.oc-icon-star-half-full:before,
.icon-star-half-full:before,
.oc-icon-star-half-o:before,
.icon-star-half-o:before {
  content: "\f123";
}
.oc-icon-location-arrow:before,
.icon-location-arrow:before {
  content: "\f124";
}
.oc-icon-crop:before,
.icon-crop:before {
  content: "\f125";
}
.oc-icon-code-fork:before,
.icon-code-fork:before {
  content: "\f126";
}
.oc-icon-unlink:before,
.icon-unlink:before,
.oc-icon-chain-broken:before,
.icon-chain-broken:before {
  content: "\f127";
}
.oc-icon-question:before,
.icon-question:before {
  content: "\f128";
}
.oc-icon-info:before,
.icon-info:before {
  content: "\f129";
}
.oc-icon-exclamation:before,
.icon-exclamation:before {
  content: "\f12a";
}
.oc-icon-superscript:before,
.icon-superscript:before {
  content: "\f12b";
}
.oc-icon-subscript:before,
.icon-subscript:before {
  content: "\f12c";
}
.oc-icon-eraser:before,
.icon-eraser:before {
  content: "\f12d";
}
.oc-icon-puzzle-piece:before,
.icon-puzzle-piece:before {
  content: "\f12e";
}
.oc-icon-microphone:before,
.icon-microphone:before {
  content: "\f130";
}
.oc-icon-microphone-slash:before,
.icon-microphone-slash:before {
  content: "\f131";
}
.oc-icon-shield:before,
.icon-shield:before {
  content: "\f132";
}
.oc-icon-calendar-o:before,
.icon-calendar-o:before {
  content: "\f133";
}
.oc-icon-fire-extinguisher:before,
.icon-fire-extinguisher:before {
  content: "\f134";
}
.oc-icon-rocket:before,
.icon-rocket:before {
  content: "\f135";
}
.oc-icon-maxcdn:before,
.icon-maxcdn:before {
  content: "\f136";
}
.oc-icon-chevron-circle-left:before,
.icon-chevron-circle-left:before {
  content: "\f137";
}
.oc-icon-chevron-circle-right:before,
.icon-chevron-circle-right:before {
  content: "\f138";
}
.oc-icon-chevron-circle-up:before,
.icon-chevron-circle-up:before {
  content: "\f139";
}
.oc-icon-chevron-circle-down:before,
.icon-chevron-circle-down:before {
  content: "\f13a";
}
.oc-icon-html5:before,
.icon-html5:before {
  content: "\f13b";
}
.oc-icon-css3:before,
.icon-css3:before {
  content: "\f13c";
}
.oc-icon-anchor:before,
.icon-anchor:before {
  content: "\f13d";
}
.oc-icon-unlock-alt:before,
.icon-unlock-alt:before {
  content: "\f13e";
}
.oc-icon-bullseye:before,
.icon-bullseye:before {
  content: "\f140";
}
.oc-icon-ellipsis-h:before,
.icon-ellipsis-h:before {
  content: "\f141";
}
.oc-icon-ellipsis-v:before,
.icon-ellipsis-v:before {
  content: "\f142";
}
.oc-icon-rss-square:before,
.icon-rss-square:before {
  content: "\f143";
}
.oc-icon-play-circle:before,
.icon-play-circle:before {
  content: "\f144";
}
.oc-icon-ticket:before,
.icon-ticket:before {
  content: "\f145";
}
.oc-icon-minus-square:before,
.icon-minus-square:before {
  content: "\f146";
}
.oc-icon-minus-square-o:before,
.icon-minus-square-o:before {
  content: "\f147";
}
.oc-icon-level-up:before,
.icon-level-up:before {
  content: "\f148";
}
.oc-icon-level-down:before,
.icon-level-down:before {
  content: "\f149";
}
.oc-icon-check-square:before,
.icon-check-square:before {
  content: "\f14a";
}
.oc-icon-pencil-square:before,
.icon-pencil-square:before {
  content: "\f14b";
}
.oc-icon-external-link-square:before,
.icon-external-link-square:before {
  content: "\f14c";
}
.oc-icon-share-square:before,
.icon-share-square:before {
  content: "\f14d";
}
.oc-icon-compass:before,
.icon-compass:before {
  content: "\f14e";
}
.oc-icon-toggle-down:before,
.icon-toggle-down:before,
.oc-icon-caret-square-o-down:before,
.icon-caret-square-o-down:before {
  content: "\f150";
}
.oc-icon-toggle-up:before,
.icon-toggle-up:before,
.oc-icon-caret-square-o-up:before,
.icon-caret-square-o-up:before {
  content: "\f151";
}
.oc-icon-toggle-right:before,
.icon-toggle-right:before,
.oc-icon-caret-square-o-right:before,
.icon-caret-square-o-right:before {
  content: "\f152";
}
.oc-icon-euro:before,
.icon-euro:before,
.oc-icon-eur:before,
.icon-eur:before {
  content: "\f153";
}
.oc-icon-gbp:before,
.icon-gbp:before {
  content: "\f154";
}
.oc-icon-dollar:before,
.icon-dollar:before,
.oc-icon-usd:before,
.icon-usd:before {
  content: "\f155";
}
.oc-icon-rupee:before,
.icon-rupee:before,
.oc-icon-inr:before,
.icon-inr:before {
  content: "\f156";
}
.oc-icon-cny:before,
.icon-cny:before,
.oc-icon-rmb:before,
.icon-rmb:before,
.oc-icon-yen:before,
.icon-yen:before,
.oc-icon-jpy:before,
.icon-jpy:before {
  content: "\f157";
}
.oc-icon-ruble:before,
.icon-ruble:before,
.oc-icon-rouble:before,
.icon-rouble:before,
.oc-icon-rub:before,
.icon-rub:before {
  content: "\f158";
}
.oc-icon-won:before,
.icon-won:before,
.oc-icon-krw:before,
.icon-krw:before {
  content: "\f159";
}
.oc-icon-bitcoin:before,
.icon-bitcoin:before,
.oc-icon-btc:before,
.icon-btc:before {
  content: "\f15a";
}
.oc-icon-file:before,
.icon-file:before {
  content: "\f15b";
}
.oc-icon-file-text:before,
.icon-file-text:before {
  content: "\f15c";
}
.oc-icon-sort-alpha-asc:before,
.icon-sort-alpha-asc:before {
  content: "\f15d";
}
.oc-icon-sort-alpha-desc:before,
.icon-sort-alpha-desc:before {
  content: "\f15e";
}
.oc-icon-sort-amount-asc:before,
.icon-sort-amount-asc:before {
  content: "\f160";
}
.oc-icon-sort-amount-desc:before,
.icon-sort-amount-desc:before {
  content: "\f161";
}
.oc-icon-sort-numeric-asc:before,
.icon-sort-numeric-asc:before {
  content: "\f162";
}
.oc-icon-sort-numeric-desc:before,
.icon-sort-numeric-desc:before {
  content: "\f163";
}
.oc-icon-thumbs-up:before,
.icon-thumbs-up:before {
  content: "\f164";
}
.oc-icon-thumbs-down:before,
.icon-thumbs-down:before {
  content: "\f165";
}
.oc-icon-youtube-square:before,
.icon-youtube-square:before {
  content: "\f166";
}
.oc-icon-youtube:before,
.icon-youtube:before {
  content: "\f167";
}
.oc-icon-xing:before,
.icon-xing:before {
  content: "\f168";
}
.oc-icon-xing-square:before,
.icon-xing-square:before {
  content: "\f169";
}
.oc-icon-youtube-play:before,
.icon-youtube-play:before {
  content: "\f16a";
}
.oc-icon-dropbox:before,
.icon-dropbox:before {
  content: "\f16b";
}
.oc-icon-stack-overflow:before,
.icon-stack-overflow:before {
  content: "\f16c";
}
.oc-icon-instagram:before,
.icon-instagram:before {
  content: "\f16d";
}
.oc-icon-flickr:before,
.icon-flickr:before {
  content: "\f16e";
}
.oc-icon-adn:before,
.icon-adn:before {
  content: "\f170";
}
.oc-icon-bitbucket:before,
.icon-bitbucket:before {
  content: "\f171";
}
.oc-icon-bitbucket-square:before,
.icon-bitbucket-square:before {
  content: "\f172";
}
.oc-icon-tumblr:before,
.icon-tumblr:before {
  content: "\f173";
}
.oc-icon-tumblr-square:before,
.icon-tumblr-square:before {
  content: "\f174";
}
.oc-icon-long-arrow-down:before,
.icon-long-arrow-down:before {
  content: "\f175";
}
.oc-icon-long-arrow-up:before,
.icon-long-arrow-up:before {
  content: "\f176";
}
.oc-icon-long-arrow-left:before,
.icon-long-arrow-left:before {
  content: "\f177";
}
.oc-icon-long-arrow-right:before,
.icon-long-arrow-right:before {
  content: "\f178";
}
.oc-icon-apple:before,
.icon-apple:before {
  content: "\f179";
}
.oc-icon-windows:before,
.icon-windows:before {
  content: "\f17a";
}
.oc-icon-android:before,
.icon-android:before {
  content: "\f17b";
}
.oc-icon-linux:before,
.icon-linux:before {
  content: "\f17c";
}
.oc-icon-dribbble:before,
.icon-dribbble:before {
  content: "\f17d";
}
.oc-icon-skype:before,
.icon-skype:before {
  content: "\f17e";
}
.oc-icon-foursquare:before,
.icon-foursquare:before {
  content: "\f180";
}
.oc-icon-trello:before,
.icon-trello:before {
  content: "\f181";
}
.oc-icon-female:before,
.icon-female:before {
  content: "\f182";
}
.oc-icon-male:before,
.icon-male:before {
  content: "\f183";
}
.oc-icon-gittip:before,
.icon-gittip:before,
.oc-icon-gratipay:before,
.icon-gratipay:before {
  content: "\f184";
}
.oc-icon-sun-o:before,
.icon-sun-o:before {
  content: "\f185";
}
.oc-icon-moon-o:before,
.icon-moon-o:before {
  content: "\f186";
}
.oc-icon-archive:before,
.icon-archive:before {
  content: "\f187";
}
.oc-icon-bug:before,
.icon-bug:before {
  content: "\f188";
}
.oc-icon-vk:before,
.icon-vk:before {
  content: "\f189";
}
.oc-icon-weibo:before,
.icon-weibo:before {
  content: "\f18a";
}
.oc-icon-renren:before,
.icon-renren:before {
  content: "\f18b";
}
.oc-icon-pagelines:before,
.icon-pagelines:before {
  content: "\f18c";
}
.oc-icon-stack-exchange:before,
.icon-stack-exchange:before {
  content: "\f18d";
}
.oc-icon-arrow-circle-o-right:before,
.icon-arrow-circle-o-right:before {
  content: "\f18e";
}
.oc-icon-arrow-circle-o-left:before,
.icon-arrow-circle-o-left:before {
  content: "\f190";
}
.oc-icon-toggle-left:before,
.icon-toggle-left:before,
.oc-icon-caret-square-o-left:before,
.icon-caret-square-o-left:before {
  content: "\f191";
}
.oc-icon-dot-circle-o:before,
.icon-dot-circle-o:before {
  content: "\f192";
}
.oc-icon-wheelchair:before,
.icon-wheelchair:before {
  content: "\f193";
}
.oc-icon-vimeo-square:before,
.icon-vimeo-square:before {
  content: "\f194";
}
.oc-icon-turkish-lira:before,
.icon-turkish-lira:before,
.oc-icon-try:before,
.icon-try:before {
  content: "\f195";
}
.oc-icon-plus-square-o:before,
.icon-plus-square-o:before {
  content: "\f196";
}
.oc-icon-space-shuttle:before,
.icon-space-shuttle:before {
  content: "\f197";
}
.oc-icon-slack:before,
.icon-slack:before {
  content: "\f198";
}
.oc-icon-envelope-square:before,
.icon-envelope-square:before {
  content: "\f199";
}
.oc-icon-wordpress:before,
.icon-wordpress:before {
  content: "\f19a";
}
.oc-icon-openid:before,
.icon-openid:before {
  content: "\f19b";
}
.oc-icon-institution:before,
.icon-institution:before,
.oc-icon-bank:before,
.icon-bank:before,
.oc-icon-university:before,
.icon-university:before {
  content: "\f19c";
}
.oc-icon-mortar-board:before,
.icon-mortar-board:before,
.oc-icon-graduation-cap:before,
.icon-graduation-cap:before {
  content: "\f19d";
}
.oc-icon-yahoo:before,
.icon-yahoo:before {
  content: "\f19e";
}
.oc-icon-google:before,
.icon-google:before {
  content: "\f1a0";
}
.oc-icon-reddit:before,
.icon-reddit:before {
  content: "\f1a1";
}
.oc-icon-reddit-square:before,
.icon-reddit-square:before {
  content: "\f1a2";
}
.oc-icon-stumbleupon-circle:before,
.icon-stumbleupon-circle:before {
  content: "\f1a3";
}
.oc-icon-stumbleupon:before,
.icon-stumbleupon:before {
  content: "\f1a4";
}
.oc-icon-delicious:before,
.icon-delicious:before {
  content: "\f1a5";
}
.oc-icon-digg:before,
.icon-digg:before {
  content: "\f1a6";
}
.oc-icon-pied-piper:before,
.icon-pied-piper:before {
  content: "\f1a7";
}
.oc-icon-pied-piper-alt:before,
.icon-pied-piper-alt:before {
  content: "\f1a8";
}
.oc-icon-drupal:before,
.icon-drupal:before {
  content: "\f1a9";
}
.oc-icon-joomla:before,
.icon-joomla:before {
  content: "\f1aa";
}
.oc-icon-language:before,
.icon-language:before {
  content: "\f1ab";
}
.oc-icon-fax:before,
.icon-fax:before {
  content: "\f1ac";
}
.oc-icon-building:before,
.icon-building:before {
  content: "\f1ad";
}
.oc-icon-child:before,
.icon-child:before {
  content: "\f1ae";
}
.oc-icon-paw:before,
.icon-paw:before {
  content: "\f1b0";
}
.oc-icon-spoon:before,
.icon-spoon:before {
  content: "\f1b1";
}
.oc-icon-cube:before,
.icon-cube:before {
  content: "\f1b2";
}
.oc-icon-cubes:before,
.icon-cubes:before {
  content: "\f1b3";
}
.oc-icon-behance:before,
.icon-behance:before {
  content: "\f1b4";
}
.oc-icon-behance-square:before,
.icon-behance-square:before {
  content: "\f1b5";
}
.oc-icon-steam:before,
.icon-steam:before {
  content: "\f1b6";
}
.oc-icon-steam-square:before,
.icon-steam-square:before {
  content: "\f1b7";
}
.oc-icon-recycle:before,
.icon-recycle:before {
  content: "\f1b8";
}
.oc-icon-automobile:before,
.icon-automobile:before,
.oc-icon-car:before,
.icon-car:before {
  content: "\f1b9";
}
.oc-icon-cab:before,
.icon-cab:before,
.oc-icon-taxi:before,
.icon-taxi:before {
  content: "\f1ba";
}
.oc-icon-tree:before,
.icon-tree:before {
  content: "\f1bb";
}
.oc-icon-spotify:before,
.icon-spotify:before {
  content: "\f1bc";
}
.oc-icon-deviantart:before,
.icon-deviantart:before {
  content: "\f1bd";
}
.oc-icon-soundcloud:before,
.icon-soundcloud:before {
  content: "\f1be";
}
.oc-icon-database:before,
.icon-database:before {
  content: "\f1c0";
}
.oc-icon-file-pdf-o:before,
.icon-file-pdf-o:before {
  content: "\f1c1";
}
.oc-icon-file-word-o:before,
.icon-file-word-o:before {
  content: "\f1c2";
}
.oc-icon-file-excel-o:before,
.icon-file-excel-o:before {
  content: "\f1c3";
}
.oc-icon-file-powerpoint-o:before,
.icon-file-powerpoint-o:before {
  content: "\f1c4";
}
.oc-icon-file-photo-o:before,
.icon-file-photo-o:before,
.oc-icon-file-picture-o:before,
.icon-file-picture-o:before,
.oc-icon-file-image-o:before,
.icon-file-image-o:before {
  content: "\f1c5";
}
.oc-icon-file-zip-o:before,
.icon-file-zip-o:before,
.oc-icon-file-archive-o:before,
.icon-file-archive-o:before {
  content: "\f1c6";
}
.oc-icon-file-sound-o:before,
.icon-file-sound-o:before,
.oc-icon-file-audio-o:before,
.icon-file-audio-o:before {
  content: "\f1c7";
}
.oc-icon-file-movie-o:before,
.icon-file-movie-o:before,
.oc-icon-file-video-o:before,
.icon-file-video-o:before {
  content: "\f1c8";
}
.oc-icon-file-code-o:before,
.icon-file-code-o:before {
  content: "\f1c9";
}
.oc-icon-vine:before,
.icon-vine:before {
  content: "\f1ca";
}
.oc-icon-codepen:before,
.icon-codepen:before {
  content: "\f1cb";
}
.oc-icon-jsfiddle:before,
.icon-jsfiddle:before {
  content: "\f1cc";
}
.oc-icon-life-bouy:before,
.icon-life-bouy:before,
.oc-icon-life-buoy:before,
.icon-life-buoy:before,
.oc-icon-life-saver:before,
.icon-life-saver:before,
.oc-icon-support:before,
.icon-support:before,
.oc-icon-life-ring:before,
.icon-life-ring:before {
  content: "\f1cd";
}
.oc-icon-circle-o-notch:before,
.icon-circle-o-notch:before {
  content: "\f1ce";
}
.oc-icon-ra:before,
.icon-ra:before,
.oc-icon-rebel:before,
.icon-rebel:before {
  content: "\f1d0";
}
.oc-icon-ge:before,
.icon-ge:before,
.oc-icon-empire:before,
.icon-empire:before {
  content: "\f1d1";
}
.oc-icon-git-square:before,
.icon-git-square:before {
  content: "\f1d2";
}
.oc-icon-git:before,
.icon-git:before {
  content: "\f1d3";
}
.oc-icon-hacker-news:before,
.icon-hacker-news:before {
  content: "\f1d4";
}
.oc-icon-tencent-weibo:before,
.icon-tencent-weibo:before {
  content: "\f1d5";
}
.oc-icon-qq:before,
.icon-qq:before {
  content: "\f1d6";
}
.oc-icon-wechat:before,
.icon-wechat:before,
.oc-icon-weixin:before,
.icon-weixin:before {
  content: "\f1d7";
}
.oc-icon-send:before,
.icon-send:before,
.oc-icon-paper-plane:before,
.icon-paper-plane:before {
  content: "\f1d8";
}
.oc-icon-send-o:before,
.icon-send-o:before,
.oc-icon-paper-plane-o:before,
.icon-paper-plane-o:before {
  content: "\f1d9";
}
.oc-icon-history:before,
.icon-history:before {
  content: "\f1da";
}
.oc-icon-genderless:before,
.icon-genderless:before,
.oc-icon-circle-thin:before,
.icon-circle-thin:before {
  content: "\f1db";
}
.oc-icon-header:before,
.icon-header:before {
  content: "\f1dc";
}
.oc-icon-paragraph:before,
.icon-paragraph:before {
  content: "\f1dd";
}
.oc-icon-sliders:before,
.icon-sliders:before {
  content: "\f1de";
}
.oc-icon-share-alt:before,
.icon-share-alt:before {
  content: "\f1e0";
}
.oc-icon-share-alt-square:before,
.icon-share-alt-square:before {
  content: "\f1e1";
}
.oc-icon-bomb:before,
.icon-bomb:before {
  content: "\f1e2";
}
.oc-icon-soccer-ball-o:before,
.icon-soccer-ball-o:before,
.oc-icon-futbol-o:before,
.icon-futbol-o:before {
  content: "\f1e3";
}
.oc-icon-tty:before,
.icon-tty:before {
  content: "\f1e4";
}
.oc-icon-binoculars:before,
.icon-binoculars:before {
  content: "\f1e5";
}
.oc-icon-plug:before,
.icon-plug:before {
  content: "\f1e6";
}
.oc-icon-slideshare:before,
.icon-slideshare:before {
  content: "\f1e7";
}
.oc-icon-twitch:before,
.icon-twitch:before {
  content: "\f1e8";
}
.oc-icon-yelp:before,
.icon-yelp:before {
  content: "\f1e9";
}
.oc-icon-newspaper-o:before,
.icon-newspaper-o:before {
  content: "\f1ea";
}
.oc-icon-wifi:before,
.icon-wifi:before {
  content: "\f1eb";
}
.oc-icon-calculator:before,
.icon-calculator:before {
  content: "\f1ec";
}
.oc-icon-paypal:before,
.icon-paypal:before {
  content: "\f1ed";
}
.oc-icon-google-wallet:before,
.icon-google-wallet:before {
  content: "\f1ee";
}
.oc-icon-cc-visa:before,
.icon-cc-visa:before {
  content: "\f1f0";
}
.oc-icon-cc-mastercard:before,
.icon-cc-mastercard:before {
  content: "\f1f1";
}
.oc-icon-cc-discover:before,
.icon-cc-discover:before {
  content: "\f1f2";
}
.oc-icon-cc-amex:before,
.icon-cc-amex:before {
  content: "\f1f3";
}
.oc-icon-cc-paypal:before,
.icon-cc-paypal:before {
  content: "\f1f4";
}
.oc-icon-cc-stripe:before,
.icon-cc-stripe:before {
  content: "\f1f5";
}
.oc-icon-bell-slash:before,
.icon-bell-slash:before {
  content: "\f1f6";
}
.oc-icon-bell-slash-o:before,
.icon-bell-slash-o:before {
  content: "\f1f7";
}
.oc-icon-trash:before,
.icon-trash:before {
  content: "\f1f8";
}
.oc-icon-copyright:before,
.icon-copyright:before {
  content: "\f1f9";
}
.oc-icon-at:before,
.icon-at:before {
  content: "\f1fa";
}
.oc-icon-eyedropper:before,
.icon-eyedropper:before {
  content: "\f1fb";
}
.oc-icon-paint-brush:before,
.icon-paint-brush:before {
  content: "\f1fc";
}
.oc-icon-birthday-cake:before,
.icon-birthday-cake:before {
  content: "\f1fd";
}
.oc-icon-area-chart:before,
.icon-area-chart:before {
  content: "\f1fe";
}
.oc-icon-pie-chart:before,
.icon-pie-chart:before {
  content: "\f200";
}
.oc-icon-line-chart:before,
.icon-line-chart:before {
  content: "\f201";
}
.oc-icon-lastfm:before,
.icon-lastfm:before {
  content: "\f202";
}
.oc-icon-lastfm-square:before,
.icon-lastfm-square:before {
  content: "\f203";
}
.oc-icon-toggle-off:before,
.icon-toggle-off:before {
  content: "\f204";
}
.oc-icon-toggle-on:before,
.icon-toggle-on:before {
  content: "\f205";
}
.oc-icon-bicycle:before,
.icon-bicycle:before {
  content: "\f206";
}
.oc-icon-bus:before,
.icon-bus:before {
  content: "\f207";
}
.oc-icon-ioxhost:before,
.icon-ioxhost:before {
  content: "\f208";
}
.oc-icon-angellist:before,
.icon-angellist:before {
  content: "\f209";
}
.oc-icon-cc:before,
.icon-cc:before {
  content: "\f20a";
}
.oc-icon-shekel:before,
.icon-shekel:before,
.oc-icon-sheqel:before,
.icon-sheqel:before,
.oc-icon-ils:before,
.icon-ils:before {
  content: "\f20b";
}
.oc-icon-meanpath:before,
.icon-meanpath:before {
  content: "\f20c";
}
.oc-icon-buysellads:before,
.icon-buysellads:before {
  content: "\f20d";
}
.oc-icon-connectdevelop:before,
.icon-connectdevelop:before {
  content: "\f20e";
}
.oc-icon-dashcube:before,
.icon-dashcube:before {
  content: "\f210";
}
.oc-icon-forumbee:before,
.icon-forumbee:before {
  content: "\f211";
}
.oc-icon-leanpub:before,
.icon-leanpub:before {
  content: "\f212";
}
.oc-icon-sellsy:before,
.icon-sellsy:before {
  content: "\f213";
}
.oc-icon-shirtsinbulk:before,
.icon-shirtsinbulk:before {
  content: "\f214";
}
.oc-icon-simplybuilt:before,
.icon-simplybuilt:before {
  content: "\f215";
}
.oc-icon-skyatlas:before,
.icon-skyatlas:before {
  content: "\f216";
}
.oc-icon-cart-plus:before,
.icon-cart-plus:before {
  content: "\f217";
}
.oc-icon-cart-arrow-down:before,
.icon-cart-arrow-down:before {
  content: "\f218";
}
.oc-icon-diamond:before,
.icon-diamond:before {
  content: "\f219";
}
.oc-icon-ship:before,
.icon-ship:before {
  content: "\f21a";
}
.oc-icon-user-secret:before,
.icon-user-secret:before {
  content: "\f21b";
}
.oc-icon-motorcycle:before,
.icon-motorcycle:before {
  content: "\f21c";
}
.oc-icon-street-view:before,
.icon-street-view:before {
  content: "\f21d";
}
.oc-icon-heartbeat:before,
.icon-heartbeat:before {
  content: "\f21e";
}
.oc-icon-venus:before,
.icon-venus:before {
  content: "\f221";
}
.oc-icon-mars:before,
.icon-mars:before {
  content: "\f222";
}
.oc-icon-mercury:before,
.icon-mercury:before {
  content: "\f223";
}
.oc-icon-transgender:before,
.icon-transgender:before {
  content: "\f224";
}
.oc-icon-transgender-alt:before,
.icon-transgender-alt:before {
  content: "\f225";
}
.oc-icon-venus-double:before,
.icon-venus-double:before {
  content: "\f226";
}
.oc-icon-mars-double:before,
.icon-mars-double:before {
  content: "\f227";
}
.oc-icon-venus-mars:before,
.icon-venus-mars:before {
  content: "\f228";
}
.oc-icon-mars-stroke:before,
.icon-mars-stroke:before {
  content: "\f229";
}
.oc-icon-mars-stroke-v:before,
.icon-mars-stroke-v:before {
  content: "\f22a";
}
.oc-icon-mars-stroke-h:before,
.icon-mars-stroke-h:before {
  content: "\f22b";
}
.oc-icon-neuter:before,
.icon-neuter:before {
  content: "\f22c";
}
.oc-icon-facebook-official:before,
.icon-facebook-official:before {
  content: "\f230";
}
.oc-icon-pinterest-p:before,
.icon-pinterest-p:before {
  content: "\f231";
}
.oc-icon-whatsapp:before,
.icon-whatsapp:before {
  content: "\f232";
}
.oc-icon-server:before,
.icon-server:before {
  content: "\f233";
}
.oc-icon-user-plus:before,
.icon-user-plus:before {
  content: "\f234";
}
.oc-icon-user-times:before,
.icon-user-times:before {
  content: "\f235";
}
.oc-icon-hotel:before,
.icon-hotel:before,
.oc-icon-bed:before,
.icon-bed:before {
  content: "\f236";
}
.oc-icon-viacoin:before,
.icon-viacoin:before {
  content: "\f237";
}
.oc-icon-train:before,
.icon-train:before {
  content: "\f238";
}
.oc-icon-subway:before,
.icon-subway:before {
  content: "\f239";
}
.oc-icon-medium:before,
.icon-medium:before {
  content: "\f23a";
}
.close {
  float: right;
  font-size: 21px;
  font-weight: bold;
  line-height: 1;
  color: #000000;
  text-shadow: 0 1px 0 #ffffff;
  opacity: 0.2;
  filter: alpha(opacity=20);
}
.close:hover,
.close:focus {
  color: #000000;
  text-decoration: none;
  cursor: pointer;
  opacity: 0.5;
  filter: alpha(opacity=50);
}
button.close {
  padding: 0;
  cursor: pointer;
  background: transparent;
  border: 0;
  -webkit-appearance: none;
}
@font-face {
  font-family: 'FontAwesome';
  src: url('../../../system/assets/ui/font/fontawesome-webfont.eot?v=1.0.0');
  src: url('../../../system/assets/ui/font/fontawesome-webfont.eot?#iefix&v=1.0.0') format('embedded-opentype'), url('../../../system/assets/ui/font/fontawesome-webfont.woff?v=1.0.0') format('woff'), url('../../../system/assets/ui/font/fontawesome-webfont.ttf?v=1.0.0') format('truetype'), url('../../../system/assets/ui/font/fontawesome-webfont.svg#fontawesomeregular?v=1.0.0') format('svg');
  font-weight: normal;
  font-style: normal;
}
[class^="icon-"],
[class*=" icon-"] {
  font-family: FontAwesome;
  font-weight: normal;
  font-style: normal;
  text-decoration: inherit;
  -webkit-font-smoothing: antialiased;
  *margin-right: .3em;
  display: inline;
  width: auto;
  height: auto;
  line-height: normal;
  vertical-align: baseline;
  background-image: none;
  background-position: 0% 0%;
  background-repeat: repeat;
  margin-top: 0;
}
[class^="icon-"]:before,
[class*=" icon-"]:before {
  text-decoration: inherit;
  display: inline-block;
  speak: none;
}
[class^="icon-"].pull-left,
[class*=" icon-"].pull-left {
  margin-right: .3em;
}
[class^="icon-"].pull-right,
[class*=" icon-"].pull-right {
  margin-left: .3em;
}
[class^="oc-icon-"]:before,
[class*=" oc-icon-"]:before {
  display: inline-block;
  margin-right: 8px;
  font-family: FontAwesome;
  font-weight: normal;
  font-style: normal;
  text-decoration: inherit;
  -webkit-font-smoothing: antialiased;
  *margin-right: .3em;
  vertical-align: baseline;
}
[class^="oc-icon-"].empty:before,
[class*=" oc-icon-"].empty:before {
  margin-right: 0;
}
.control-chart {
  text-align: left;
}
.control-chart div.canvas {
  display: inline-block;
  margin-right: 20px;
  margin-bottom: 20px;
  position: relative;
}
.control-chart div.canvas span.center {
  position: absolute;
  display: block;
  text-align: center;
  width: 100%;
  top: 50%;
  margin-top: -21px;
  font-size: 30px;
  font-weight: 100;
  color: #666666;
  z-index: 10;
}
.control-chart div.canvas svg {
  z-index: 20;
}
.control-chart.full-width div.canvas {
  margin-right: 0!important;
}
.control-chart ul {
  display: inline-block;
  height: inherit;
  margin: 0;
  padding: 0;
  list-style: none;
  position: relative;
  vertical-align: top;
}
.control-chart ul li {
  width: 120px;
  white-space: normal;
  display: block;
  text-transform: uppercase;
  color: #666666;
  font-weight: 300;
  font-size: 12px;
  margin-bottom: 10px;
}
.control-chart ul li span {
  float: right;
  font-weight: 600;
}
.control-chart ul li:last-child {
  margin-bottom: 0;
}
.control-chart div.chart-legend {
  display: inline-block;
  vertical-align: top;
  text-align: left;
}
.control-chart div.chart-legend table {
  font-size: 12px;
  color: #666666;
}
.control-chart div.chart-legend table tr td {
  padding: 0 0 7px 0;
  vertical-align: top;
}
.control-chart div.chart-legend table tr td.value {
  padding-left: 10px;
  font-weight: 600;
}
.control-chart div.chart-legend table tr td i {
  display: inline-block;
  width: 13px;
  height: 13px;
  -webkit-border-radius: 2px;
  -moz-border-radius: 2px;
  border-radius: 2px;
  text-indent: -100000em;
  margin-right: 5px;
  position: relative;
  top: 2px;
}
.control-chart div.chart-legend table tr td.indicator {
  width: 20px;
}
.control-chart div.chart-legend table tr:last-child td {
  padding-bottom: 0;
}
.control-chart .canvas {
  margin-right: 20px;
  display: inline-block;
}
.control-chart.centered {
  text-align: center;
}
.control-chart.centered .canvas {
  margin-right: 0;
  display: block;
  margin-left: auto;
  margin-right: auto;
}
.control-chart.wrap-legend div.chart-legend table tr {
  display: inline-block;
  white-space: nowrap;
  margin-right: 20px;
}
.control-chart.wrap-legend div.chart-legend table tr:last-child td {
  padding-bottom: 7px;
}
.report-container .wrapped .control-chart {
  text-align: left;
}
.report-container .wrapped .control-chart .canvas {
  margin-right: 20px;
  display: inline-block;
}
#flotTip,
#chart-tooltip {
  white-space: nowrap;
  padding: 7px 10px;
  background: #000000;
  position: absolute;
  z-index: 100;
  color: #ffffff;
  -webkit-border-radius: 4px;
  -moz-border-radius: 4px;
  border-radius: 4px;
  font-size: 12px;
  opacity: 0.8;
  filter: alpha(opacity=80);
}
.title-value h4 {
  font-size: 12px;
  text-transform: uppercase;
  color: #666666;
  margin: 0;
}
.title-value span.goal-meter-indicator {
  float: left;
  height: 24px;
  width: 10px;
  margin-right: 5px;
  position: relative;
  top: 9px;
  background: #cc3300;
}
.title-value span.goal-meter-indicator > span {
  text-indent: -10000em;
  display: block;
  position: absolute;
  width: 10px;
  left: 0;
  bottom: 0;
  background: #95b753;
  height: 0;
  -webkit-transition: all 0.2s;
  transition: all 0.2s;
}
.title-value p {
  color: #666666;
  margin: 0;
  font-size: 28px;
  line-height: 41px;
}
.title-value p:before {
  color: #e5a91a;
  font-size: 22px;
}
.title-value p.success {
  color: #95b753;
}
.title-value p.danger {
  color: #cc3300;
}
.title-value p.negative:after,
.title-value p.positive:after {
  font-size: 17px;
  vertical-align: top;
  position: relative;
  top: -3px;
  left: 5px;
}
.title-value p.negative {
  color: #cc3300;
}
.title-value p.negative:after {
  font-family: FontAwesome;
  font-weight: normal;
  font-style: normal;
  text-decoration: inherit;
  -webkit-font-smoothing: antialiased;
  *margin-right: .3em;
  content: "\f103";
}
.title-value p.positive {
  color: #95b753;
}
.title-value p.positive:after {
  font-family: FontAwesome;
  font-weight: normal;
  font-style: normal;
  text-decoration: inherit;
  -webkit-font-smoothing: antialiased;
  *margin-right: .3em;
  content: "\f102";
}
.title-value p.description {
  color: #999999;
  font-weight: 300;
  line-height: 100%;
  font-size: 13px;
}
.report-container .title-value {
  margin-top: -18px;
}
.report-container .title-value p {
  font-weight: 100;
  font-size: 40px;
}
.report-container .title-value p.description {
  font-size: 12px;
  margin-top: 9px;
}
.report-container .title-value p:before {
  font-size: 30px;
  margin-right: 10px;
}
.report-container .title-value p.negative:after,
.report-container .title-value p.positive:after {
  top: -8px;
}
.report-container .title-value span.goal-meter-indicator {
  height: 31px;
  top: 4px;
  width: 15px;
  margin-right: 10px;
}
.report-container .title-value span.goal-meter-indicator span {
  width: 15px;
}
ul.status-list {
  margin-bottom: 0;
  padding: 0;
}
ul.status-list li {
  margin: 0 15px 0 0;
  list-style: none;
  display: inline-block;
  font-size: 14px;
  color: #7e8c8d;
}
ul.status-list li:last-child {
  margin-right: 0;
}
ul.status-list li a {
  color: #7e8c8d;
}
ul.status-list li a:hover {
  color: #0181b9;
  text-decoration: none;
}
ul.status-list li span.status {
  display: inline-block;
  padding: 1px 5px;
  color: white;
  -webkit-border-radius: 2px;
  -moz-border-radius: 2px;
  border-radius: 2px;
}
ul.status-list li span.status.circle {
  -webkit-border-radius: 10px;
  -moz-border-radius: 10px;
  border-radius: 10px;
  width: 12px;
  height: 12px;
  vertical-align: middle;
  position: relative;
  top: -1px;
}
ul.status-list li span.status.success {
  background: #5cb85c;
}
ul.status-list li span.status.primary {
  background: #5fb6f5;
}
ul.status-list li span.status.warning {
  background: #f0ad4e;
}
ul.status-list li span.status.danger {
  background: #d9534f;
}
ul.status-list li span.status.info {
  background: #5bc0de;
}
.gecko ul.status-list li span.status.circle {
  top: -2px;
}
.report-container ul.status-list {
  margin-top: -10px;
}
.callout {
  font-size: 14px;
  margin-bottom: 20px;
}
.callout.fade {
  opacity: 0;
  filter: alpha(opacity=0);
  -webkit-transition: all 0.5s, width 0s;
  transition: all 0.5s, width 0s;
  -webkit-transform: scale(0.9);
  -ms-transform: scale(0.9);
  transform: scale(0.9);
}
.callout.fade.in {
  opacity: 1;
  filter: alpha(opacity=100);
  -webkit-transform: scale(1);
  -ms-transform: scale(1);
  transform: scale(1);
}
.callout > .close {
  margin: 15px 15px 0 0;
}
.callout.callout-danger > .header {
  background: #f6b5b2;
}
.callout.callout-danger > .header i {
  color: #9f5551;
}
.callout.callout-danger > .content {
  background: #f8d6d5;
}
.callout.callout-info > .header {
  background: #b9dbef;
}
.callout.callout-info > .header i {
  color: #597f97;
}
.callout.callout-info > .content {
  background: #d8eaf4;
}
.callout.callout-success > .header {
  background: #d3e9bf;
}
.callout.callout-success > .header i {
  color: #6d915e;
}
.callout.callout-success > .content {
  background: #e6f1db;
}
.callout.callout-warning > .header {
  background: #f6e7b2;
}
.callout.callout-warning > .header i {
  color: #9f8e51;
}
.callout.callout-warning > .content {
  background: #f8f0d5;
}
.callout > .header {
  padding: 20px;
  padding-bottom: 15px;
  -webkit-border-radius: 4px 4px 0 0;
  -moz-border-radius: 4px 4px 0 0;
  border-radius: 4px 4px 0 0;
  color: #2f2d26;
}
.callout > .header h3 {
  letter-spacing: 0;
  margin: 0 0 7px 0;
  font-size: 14px;
  font-weight: bold;
}
.callout > .header h3,
.callout > .header p {
  margin-left: 35px;
}
.callout > .header *:last-child {
  margin-bottom: 0;
}
.callout > .header:last-child {
  -webkit-border-radius: 4px;
  -moz-border-radius: 4px;
  border-radius: 4px;
}
.callout > .header i {
  font-size: 26px;
  float: left;
}
.callout > .content {
  color: #2f2d26;
  padding: 16px 20px 15px;
}
.callout > .content h1,
.callout > .content h2,
.callout > .content h3,
.callout > .content h4,
.callout > .content h5,
.callout > .content h6 {
  color: #2f2d26;
  text-transform: none;
  margin: 20px 0 5px 0;
  line-height: 150%;
}
.callout > .content h1 {
  font-size: 30px;
}
.callout > .content h2 {
  font-size: 26px;
}
.callout > .content h3 {
  font-size: 24px;
}
.callout > .content h4 {
  font-size: 20px;
}
.callout > .content h5 {
  font-size: 18px;
}
.callout > .content h6 {
  font-size: 16px;
}
.callout > .content *:last-child {
  margin-bottom: 0;
}
.callout > .content ul li,
.callout > .content ol li {
  margin-bottom: 5px;
}
.callout > .content .action-panel {
  padding: 10px 0 0 0;
}
.callout.no-icon > .header h3,
.callout.no-icon > .header p {
  margin-left: 0;
}
.callout.no-subheader > .header i {
  margin-top: -5px;
}
.form-group > .callout {
  margin-bottom: 0;
}
.control-toolbar {
  font-size: 0;
  padding: 0 0 20px 0;
  position: relative;
}
.control-toolbar:after,
.control-toolbar:before {
  display: none;
  position: absolute;
  top: 50%;
  margin-top: -7px;
  height: 9px;
  font-size: 10px;
  color: #bbbbbb;
}
.control-toolbar:before {
  left: -6px;
  font-family: FontAwesome;
  font-weight: normal;
  font-style: normal;
  text-decoration: inherit;
  -webkit-font-smoothing: antialiased;
  *margin-right: .3em;
  content: "\f104";
}
.control-toolbar:after {
  right: -8px;
  font-family: FontAwesome;
  font-weight: normal;
  font-style: normal;
  text-decoration: inherit;
  -webkit-font-smoothing: antialiased;
  *margin-right: .3em;
  content: "\f105";
}
.control-toolbar.scroll-before:before {
  display: block;
}
.control-toolbar.scroll-after:after {
  display: block;
}
.control-toolbar.standalone-paddings {
  padding: 20px;
}
.control-toolbar:before {
  left: -10px;
}
.control-toolbar:after {
  right: -8px;
}
.control-toolbar .toolbar-item {
  position: relative;
  white-space: nowrap;
  margin-right: 20px;
}
.control-toolbar .toolbar-item.last {
  margin-right: 0;
}
.control-toolbar .toolbar-item:after,
.control-toolbar .toolbar-item:before {
  display: none;
  position: absolute;
  top: 50%;
  margin-top: -7px;
  height: 9px;
  font-size: 10px;
  color: #bbbbbb;
}
.control-toolbar .toolbar-item:before {
  left: -6px;
  font-family: FontAwesome;
  font-weight: normal;
  font-style: normal;
  text-decoration: inherit;
  -webkit-font-smoothing: antialiased;
  *margin-right: .3em;
  content: "\f104";
}
.control-toolbar .toolbar-item:after {
  right: -8px;
  font-family: FontAwesome;
  font-weight: normal;
  font-style: normal;
  text-decoration: inherit;
  -webkit-font-smoothing: antialiased;
  *margin-right: .3em;
  content: "\f105";
}
.control-toolbar .toolbar-item.scroll-before:before {
  display: block;
}
.control-toolbar .toolbar-item.scroll-after:after {
  display: block;
}
.control-toolbar .toolbar-item:before {
  left: -10px;
}
.control-toolbar .toolbar-item.layout-cell {
  padding-right: 20px;
  margin-right: 0;
}
.control-toolbar .toolbar-item.layout-cell:after {
  right: 6px;
}
.control-toolbar .toolbar-item.layout-cell:last-child {
  padding-right: 0;
}
.control-toolbar .toolbar-item .btn,
.control-toolbar .toolbar-item .btn-group,
.control-toolbar .toolbar-item .dropdown {
  white-space: nowrap;
  float: none;
  display: inline-block;
  margin-right: 10px;
}
.control-toolbar .toolbar-item .btn:last-child,
.control-toolbar .toolbar-item .btn-group:last-child,
.control-toolbar .toolbar-item .dropdown:last-child {
  margin-right: 0;
}
.control-toolbar .toolbar-item .btn.standalone,
.control-toolbar .toolbar-item .btn-group.standalone,
.control-toolbar .toolbar-item .dropdown.standalone {
  margin-right: 15px;
}
.control-toolbar .toolbar-item .btn-group > .btn,
.control-toolbar .toolbar-item .btn-group > .dropdown {
  margin-right: 0;
  display: inline-block;
  float: none;
}
.control-toolbar .toolbar-item .btn-group .dropdown > .btn {
  margin-right: 0;
  border-bottom-right-radius: 0;
  border-top-right-radius: 0;
}
.control-toolbar .toolbar-item .btn-group .dropdown.last > .btn {
  border-bottom-right-radius: 2px !important;
  border-top-right-radius: 2px !important;
}
.control-toolbar input.form-control[type=text] {
  height: auto;
  padding: 8px 10px;
}
[data-control=toolbar] {
  white-space: nowrap;
  width: 100%;
  overflow: hidden;
}
<<<<<<< HEAD
#layout-side-panel .control-toolbar,
.panel-contents .control-toolbar {
=======
#layout-side-panel .control-toolbar {
>>>>>>> 8b147015
  padding: 20px 0 20px 20px;
}
div.scoreboard {
  position: relative;
  padding: 0;
}
div.scoreboard:after,
div.scoreboard:before {
  display: none;
  position: absolute;
  top: 50%;
  margin-top: -7px;
  height: 9px;
  font-size: 10px;
  color: #bbbbbb;
}
div.scoreboard:before {
  left: -6px;
  font-family: FontAwesome;
  font-weight: normal;
  font-style: normal;
  text-decoration: inherit;
  -webkit-font-smoothing: antialiased;
  *margin-right: .3em;
  content: "\f104";
}
div.scoreboard:after {
  right: -8px;
  font-family: FontAwesome;
  font-weight: normal;
  font-style: normal;
  text-decoration: inherit;
  -webkit-font-smoothing: antialiased;
  *margin-right: .3em;
  content: "\f105";
}
div.scoreboard.scroll-before:before {
  display: block;
}
div.scoreboard.scroll-after:after {
  display: block;
}
div.scoreboard:before,
div.scoreboard:after {
  margin-top: -10px;
}
div.scoreboard:before {
  left: 7px;
}
div.scoreboard:after {
  right: 10px;
}
div.scoreboard div.scoreboard-item {
  display: inline-block;
  margin-right: 40px;
  margin-bottom: 20px;
  vertical-align: top;
}
div.scoreboard div.scoreboard-item:last-child {
  margin-right: 0;
}
div.scoreboard .control-chart {
  height: 67px;
}
div.scoreboard .control-chart ul {
  margin-left: 77px;
  top: -2px;
}
div.scoreboard .control-chart ul li {
  padding-left: 18px;
}
div.scoreboard .control-chart ul li > i {
  margin-left: -18px;
}
div.scoreboard .control-chart .canvas + ul {
  margin-left: 0;
}
div.scoreboard .scoreboard-offset {
  padding-left: 20px;
}
body.slim-container div.scoreboard {
  padding: 0 20px;
}
.control-breadcrumb {
  font-size: 12px;
  text-transform: uppercase;
  padding: 15px 20px;
  margin: -20px -20px 20px -20px;
  background-color: #2b343d;
}
.control-breadcrumb ul {
  padding: 0;
  margin: 0;
}
.control-breadcrumb li {
  list-style: none;
  margin: 0;
  padding: 0;
  display: inline-block;
  color: #9da3a7;
  letter-spacing: 0.05em;
}
.control-breadcrumb li a {
  color: #ecf0f1;
  text-decoration: none;
}
.control-breadcrumb li a:hover {
  color: #ecf0f1;
}
.control-breadcrumb li:after {
  font-size: 14px;
  line-height: 14px;
  display: inline-block;
  margin-left: 6px;
  margin-right: 2px;
  vertical-align: baseline;
  color: #9da3a7;
  font-family: FontAwesome;
  font-weight: normal;
  font-style: normal;
  text-decoration: inherit;
  -webkit-font-smoothing: antialiased;
  *margin-right: .3em;
  content: "\f105";
}
.control-breadcrumb li:last-child:after {
  content: '';
}
body.breadcrumb-flush .control-breadcrumb,
.control-breadcrumb.breadcrumb-flush {
  margin-bottom: 0;
}
body.slim-container .control-breadcrumb {
  margin-left: 0;
  margin-right: 0;
}
body.compact-container .control-breadcrumb {
  margin-top: 0;
  margin-left: 0;
  margin-right: 0;
}
#layout-canvas .flash-message {
  display: none;
}
.flash-message {
  position: fixed;
  width: 500px;
  left: 50%;
  top: 13px;
  margin-left: -250px;
  color: #ffffff;
  font-size: 13px;
  padding: 10px 30px 10px 15px;
  z-index: 10000;
  -webkit-border-radius: 2px;
  -moz-border-radius: 2px;
  border-radius: 2px;
}
.flash-message.fade {
  opacity: 0;
  filter: alpha(opacity=0);
  -webkit-transition: all 0.5s, width 0s;
  transition: all 0.5s, width 0s;
  -webkit-transform: scale(0.9);
  -ms-transform: scale(0.9);
  transform: scale(0.9);
}
.flash-message.fade.in {
  opacity: 1;
  filter: alpha(opacity=100);
  -webkit-transform: scale(1);
  -ms-transform: scale(1);
  transform: scale(1);
}
.flash-message.success {
  background: #8da85e;
}
.flash-message.error {
  background: #cc3300;
}
.flash-message.warning {
  background: #f0ad4e;
}
.flash-message.info {
  background: #5fb6f5;
}
.flash-message button {
  float: none;
  position: absolute;
  right: 10px;
  top: 8px;
  color: white;
}
.flash-message button:hover {
  color: #ffffff;
}
.flash-message.static {
  position: static!important;
  width: auto!important;
  display: block!important;
  margin-left: 0!important;
}
@media (max-width: 768px) {
  .flash-message {
    left: 10px;
    right: 10px;
    top: 10px;
    margin-left: 0;
    width: auto;
  }
}
[class^="flag-"],
[class*=" flag-"] {
  background-image: url("../../../system/assets/ui/images/flag-icons-small.png");
  width: 16px;
  height: 16px;
  line-height: 16px;
  vertical-align: middle;
  display: inline-block;
  margin: -3px 2px 0 2px;
}
@media only screen and (-webkit-min-device-pixel-ratio: 2), only screen and (min--moz-device-pixel-ratio: 2), only screen and (-o-min-device-pixel-ratio: 2/1), only screen and (min-device-pixel-ratio: 2), only screen and (min-resolution: 192dpi), only screen and (min-resolution: 2dppx) {
  [class^="flag-"],
  [class*=" flag-"] {
    background-image: url("../../../system/assets/ui/images/flag-icons-large.png");
    background-size: 16px 3952px;
  }
}
.flag-AfricanUnion {
  background-position: 0 -16px;
}
.flag-ArabLeague {
  background-position: 0 -32px;
}
.flag-ASEAN {
  background-position: 0 -48px;
}
.flag-CARICOM {
  background-position: 0 -64px;
}
.flag-CIS {
  background-position: 0 -80px;
}
.flag-Commonwealth {
  background-position: 0 -96px;
}
.flag-England {
  background-position: 0 -112px;
}
.flag-European_Union {
  background-position: 0 -128px;
}
.flag-Islamic_Conference {
  background-position: 0 -144px;
}
.flag-Kosovo {
  background-position: 0 -160px;
}
.flag-NATO {
  background-position: 0 -176px;
}
.flag-NorthernCyprus {
  background-position: 0 -192px;
}
.flag-NorthernIreland {
  background-position: 0 -208px;
}
.flag-OlimpicMovement {
  background-position: 0 -224px;
}
.flag-OPEC {
  background-position: 0 -240px;
}
.flag-RedCross {
  background-position: 0 -256px;
}
.flag-Scotland {
  background-position: 0 -272px;
}
.flag-Somaliland {
  background-position: 0 -288px;
}
.flag-Tibet {
  background-position: 0 -304px;
}
.flag-United_Nations {
  background-position: 0 -320px;
}
.flag-Wales {
  background-position: 0 -336px;
}
.flag-eu {
  background-position: 0 -128px;
}
.flag-ad {
  background-position: 0 -352px;
}
.flag-ae {
  background-position: 0 -368px;
}
.flag-af {
  background-position: 0 -384px;
}
.flag-ag {
  background-position: 0 -400px;
}
.flag-ai {
  background-position: 0 -416px;
}
.flag-al {
  background-position: 0 -432px;
}
.flag-am {
  background-position: 0 -448px;
}
.flag-ao {
  background-position: 0 -464px;
}
.flag-aq {
  background-position: 0 -480px;
}
.flag-ar {
  background-position: 0 -496px;
}
.flag-as {
  background-position: 0 -512px;
}
.flag-at {
  background-position: 0 -528px;
}
.flag-au {
  background-position: 0 -544px;
}
.flag-aw {
  background-position: 0 -560px;
}
.flag-ax {
  background-position: 0 -576px;
}
.flag-az {
  background-position: 0 -592px;
}
.flag-ba {
  background-position: 0 -608px;
}
.flag-bb {
  background-position: 0 -624px;
}
.flag-bd {
  background-position: 0 -640px;
}
.flag-be {
  background-position: 0 -656px;
}
.flag-bf {
  background-position: 0 -672px;
}
.flag-bg {
  background-position: 0 -688px;
}
.flag-bh {
  background-position: 0 -704px;
}
.flag-bi {
  background-position: 0 -720px;
}
.flag-bj {
  background-position: 0 -736px;
}
.flag-bm {
  background-position: 0 -752px;
}
.flag-bn {
  background-position: 0 -768px;
}
.flag-bo {
  background-position: 0 -784px;
}
.flag-br {
  background-position: 0 -800px;
}
.flag-bs {
  background-position: 0 -816px;
}
.flag-bt {
  background-position: 0 -832px;
}
.flag-bw {
  background-position: 0 -848px;
}
.flag-by {
  background-position: 0 -864px;
}
.flag-bz {
  background-position: 0 -880px;
}
.flag-ca {
  background-position: 0 -896px;
}
.flag-cg {
  background-position: 0 -912px;
}
.flag-cf {
  background-position: 0 -928px;
}
.flag-cd {
  background-position: 0 -944px;
}
.flag-ch {
  background-position: 0 -960px;
}
.flag-ci {
  background-position: 0 -976px;
}
.flag-ck {
  background-position: 0 -992px;
}
.flag-cl {
  background-position: 0 -1008px;
}
.flag-cm {
  background-position: 0 -1024px;
}
.flag-cn {
  background-position: 0 -1040px;
}
.flag-co {
  background-position: 0 -1056px;
}
.flag-cr {
  background-position: 0 -1072px;
}
.flag-cu {
  background-position: 0 -1088px;
}
.flag-cv {
  background-position: 0 -1104px;
}
.flag-cy {
  background-position: 0 -1120px;
}
.flag-cz {
  background-position: 0 -1136px;
}
.flag-de {
  background-position: 0 -1152px;
}
.flag-dj {
  background-position: 0 -1168px;
}
.flag-dk {
  background-position: 0 -1184px;
}
.flag-dm {
  background-position: 0 -1200px;
}
.flag-do {
  background-position: 0 -1216px;
}
.flag-dz {
  background-position: 0 -1232px;
}
.flag-ec {
  background-position: 0 -1248px;
}
.flag-ee {
  background-position: 0 -1264px;
}
.flag-eg {
  background-position: 0 -1280px;
}
.flag-eh {
  background-position: 0 -1296px;
}
.flag-er {
  background-position: 0 -1312px;
}
.flag-es {
  background-position: 0 -1328px;
}
.flag-et {
  background-position: 0 -1344px;
}
.flag-fi {
  background-position: 0 -1360px;
}
.flag-fj {
  background-position: 0 -1376px;
}
.flag-fm {
  background-position: 0 -1392px;
}
.flag-fo {
  background-position: 0 -1408px;
}
.flag-fr {
  background-position: 0 -1424px;
}
.flag-bl {
  background-position: 0 -1424px;
}
.flag-cp {
  background-position: 0 -1424px;
}
.flag-mf {
  background-position: 0 -1424px;
}
.flag-yt {
  background-position: 0 -1424px;
}
.flag-ga {
  background-position: 0 -1440px;
}
.flag-gb {
  background-position: 0 -1456px;
}
.flag-sh {
  background-position: 0 -1456px;
}
.flag-gd {
  background-position: 0 -1472px;
}
.flag-ge {
  background-position: 0 -1488px;
}
.flag-gg {
  background-position: 0 -1504px;
}
.flag-gh {
  background-position: 0 -1520px;
}
.flag-gi {
  background-position: 0 -1536px;
}
.flag-gl {
  background-position: 0 -1552px;
}
.flag-gm {
  background-position: 0 -1568px;
}
.flag-gn {
  background-position: 0 -1584px;
}
.flag-gp {
  background-position: 0 -1600px;
}
.flag-gq {
  background-position: 0 -1616px;
}
.flag-gr {
  background-position: 0 -1632px;
}
.flag-gt {
  background-position: 0 -1648px;
}
.flag-gu {
  background-position: 0 -1664px;
}
.flag-gw {
  background-position: 0 -1680px;
}
.flag-gy {
  background-position: 0 -1696px;
}
.flag-hk {
  background-position: 0 -1712px;
}
.flag-hn {
  background-position: 0 -1728px;
}
.flag-hr {
  background-position: 0 -1744px;
}
.flag-ht {
  background-position: 0 -1760px;
}
.flag-hu {
  background-position: 0 -1776px;
}
.flag-id {
  background-position: 0 -1792px;
}
.flag-mc {
  background-position: 0 -1792px;
}
.flag-ie {
  background-position: 0 -1808px;
}
.flag-il {
  background-position: 0 -1824px;
}
.flag-im {
  background-position: 0 -1840px;
}
.flag-in {
  background-position: 0 -1856px;
}
.flag-iq {
  background-position: 0 -1872px;
}
.flag-ir {
  background-position: 0 -1888px;
}
.flag-is {
  background-position: 0 -1904px;
}
.flag-it {
  background-position: 0 -1920px;
}
.flag-je {
  background-position: 0 -1936px;
}
.flag-jm {
  background-position: 0 -1952px;
}
.flag-jo {
  background-position: 0 -1968px;
}
.flag-jp {
  background-position: 0 -1984px;
}
.flag-ke {
  background-position: 0 -2000px;
}
.flag-kg {
  background-position: 0 -2016px;
}
.flag-kh {
  background-position: 0 -2032px;
}
.flag-ki {
  background-position: 0 -2048px;
}
.flag-km {
  background-position: 0 -2064px;
}
.flag-kn {
  background-position: 0 -2080px;
}
.flag-kp {
  background-position: 0 -2096px;
}
.flag-kr {
  background-position: 0 -2112px;
}
.flag-kw {
  background-position: 0 -2128px;
}
.flag-ky {
  background-position: 0 -2144px;
}
.flag-kz {
  background-position: 0 -2160px;
}
.flag-la {
  background-position: 0 -2176px;
}
.flag-lb {
  background-position: 0 -2192px;
}
.flag-lc {
  background-position: 0 -2208px;
}
.flag-li {
  background-position: 0 -2224px;
}
.flag-lk {
  background-position: 0 -2240px;
}
.flag-lr {
  background-position: 0 -2256px;
}
.flag-ls {
  background-position: 0 -2272px;
}
.flag-lt {
  background-position: 0 -2288px;
}
.flag-lu {
  background-position: 0 -2304px;
}
.flag-lv {
  background-position: 0 -2320px;
}
.flag-ly {
  background-position: 0 -2336px;
}
.flag-ma {
  background-position: 0 -2352px;
}
.flag-md {
  background-position: 0 -2368px;
}
.flag-me {
  background-position: 0 -2384px;
}
.flag-mg {
  background-position: 0 -2400px;
}
.flag-mh {
  background-position: 0 -2416px;
}
.flag-mk {
  background-position: 0 -2432px;
}
.flag-ml {
  background-position: 0 -2448px;
}
.flag-mm {
  background-position: 0 -2464px;
}
.flag-mn {
  background-position: 0 -2480px;
}
.flag-mo {
  background-position: 0 -2496px;
}
.flag-mq {
  background-position: 0 -2512px;
}
.flag-mr {
  background-position: 0 -2528px;
}
.flag-ms {
  background-position: 0 -2544px;
}
.flag-mt {
  background-position: 0 -2560px;
}
.flag-mu {
  background-position: 0 -2576px;
}
.flag-mv {
  background-position: 0 -2592px;
}
.flag-mw {
  background-position: 0 -2608px;
}
.flag-mx {
  background-position: 0 -2624px;
}
.flag-my {
  background-position: 0 -2640px;
}
.flag-mz {
  background-position: 0 -2656px;
}
.flag-na {
  background-position: 0 -2672px;
}
.flag-nc {
  background-position: 0 -2688px;
}
.flag-ne {
  background-position: 0 -2704px;
}
.flag-ng {
  background-position: 0 -2720px;
}
.flag-ni {
  background-position: 0 -2736px;
}
.flag-nl {
  background-position: 0 -2752px;
}
.flag-bq {
  background-position: 0 -2752px;
}
.flag-no {
  background-position: 0 -2768px;
}
.flag-bv {
  background-position: 0 -2768px;
}
.flag-nq {
  background-position: 0 -2768px;
}
.flag-sj {
  background-position: 0 -2768px;
}
.flag-np {
  background-position: 0 -2784px;
}
.flag-nr {
  background-position: 0 -2800px;
}
.flag-nz {
  background-position: 0 -2816px;
}
.flag-om {
  background-position: 0 -2832px;
}
.flag-pa {
  background-position: 0 -2848px;
}
.flag-pe {
  background-position: 0 -2864px;
}
.flag-pf {
  background-position: 0 -2880px;
}
.flag-pg {
  background-position: 0 -2896px;
}
.flag-ph {
  background-position: 0 -2912px;
}
.flag-pk {
  background-position: 0 -2928px;
}
.flag-pl {
  background-position: 0 -2944px;
}
.flag-pr {
  background-position: 0 -2960px;
}
.flag-ps {
  background-position: 0 -2976px;
}
.flag-pt {
  background-position: 0 -2992px;
}
.flag-pw {
  background-position: 0 -3008px;
}
.flag-py {
  background-position: 0 -3024px;
}
.flag-qa {
  background-position: 0 -3040px;
}
.flag-re {
  background-position: 0 -3056px;
}
.flag-ro {
  background-position: 0 -3072px;
}
.flag-rs {
  background-position: 0 -3088px;
}
.flag-ru {
  background-position: 0 -3104px;
}
.flag-rw {
  background-position: 0 -3120px;
}
.flag-sa {
  background-position: 0 -3136px;
}
.flag-sb {
  background-position: 0 -3152px;
}
.flag-sc {
  background-position: 0 -3168px;
}
.flag-sd {
  background-position: 0 -3184px;
}
.flag-se {
  background-position: 0 -3200px;
}
.flag-sg {
  background-position: 0 -3216px;
}
.flag-si {
  background-position: 0 -3232px;
}
.flag-sk {
  background-position: 0 -3248px;
}
.flag-sl {
  background-position: 0 -3264px;
}
.flag-sm {
  background-position: 0 -3280px;
}
.flag-sn {
  background-position: 0 -3296px;
}
.flag-so {
  background-position: 0 -3312px;
}
.flag-sr {
  background-position: 0 -3328px;
}
.flag-st {
  background-position: 0 -3344px;
}
.flag-sv {
  background-position: 0 -3360px;
}
.flag-sy {
  background-position: 0 -3376px;
}
.flag-sz {
  background-position: 0 -3392px;
}
.flag-tc {
  background-position: 0 -3408px;
}
.flag-td {
  background-position: 0 -3424px;
}
.flag-tg {
  background-position: 0 -3440px;
}
.flag-th {
  background-position: 0 -3456px;
}
.flag-tj {
  background-position: 0 -3472px;
}
.flag-tl {
  background-position: 0 -3488px;
}
.flag-tm {
  background-position: 0 -3504px;
}
.flag-tn {
  background-position: 0 -3520px;
}
.flag-to {
  background-position: 0 -3536px;
}
.flag-tr {
  background-position: 0 -3552px;
}
.flag-tt {
  background-position: 0 -3568px;
}
.flag-tv {
  background-position: 0 -3584px;
}
.flag-tw {
  background-position: 0 -3600px;
}
.flag-tz {
  background-position: 0 -3616px;
}
.flag-ua {
  background-position: 0 -3632px;
}
.flag-ug {
  background-position: 0 -3648px;
}
.flag-us {
  background-position: 0 -3664px;
}
.flag-uy {
  background-position: 0 -3680px;
}
.flag-uz {
  background-position: 0 -3696px;
}
.flag-va {
  background-position: 0 -3712px;
}
.flag-vc {
  background-position: 0 -3728px;
}
.flag-ve {
  background-position: 0 -3744px;
}
.flag-vg {
  background-position: 0 -3760px;
}
.flag-vi {
  background-position: 0 -3776px;
}
.flag-vn {
  background-position: 0 -3792px;
}
.flag-vu {
  background-position: 0 -3808px;
}
.flag-ws {
  background-position: 0 -3824px;
}
.flag-ye {
  background-position: 0 -3840px;
}
.flag-za {
  background-position: 0 -3856px;
}
.flag-zm {
  background-position: 0 -3872px;
}
.flag-zw {
  background-position: 0 -3888px;
}
.flag-sx {
  background-position: 0 -3904px;
}
.flag-cw {
  background-position: 0 -3920px;
}
.flag-ss {
  background-position: 0 -3936px;
}
fieldset {
  padding: 0;
  margin: 0;
  border: 0;
  min-width: 0;
}
legend {
  display: block;
  width: 100%;
  padding: 0;
  margin-bottom: 20px;
  font-size: 21px;
  line-height: inherit;
  color: #333333;
  border: 0;
  border-bottom: 1px solid #e5e5e5;
}
label {
  display: inline-block;
  margin-bottom: 5px;
  font-weight: 600;
  font-size: 12px;
}
input[type="search"] {
  -webkit-box-sizing: border-box;
  -moz-box-sizing: border-box;
  box-sizing: border-box;
}
input[type="radio"],
input[type="checkbox"] {
  margin: 4px 0 0;
  margin-top: 1px \9;
  /* IE8-9 */
  line-height: normal;
}
input[type="file"] {
  display: block;
}
input[type="range"] {
  display: block;
  width: 100%;
}
select[multiple],
select[size] {
  height: auto;
}
input[type="file"]:focus,
input[type="radio"]:focus,
input[type="checkbox"]:focus {
  outline: thin dotted;
  outline: 5px auto -webkit-focus-ring-color;
  outline-offset: -2px;
}
output {
  display: block;
  padding-top: 10px;
  font-size: 14px;
  line-height: 1.42857143;
  color: #555555;
}
.form-control {
  display: block;
  width: 100%;
  height: 40px;
  padding: 9px 11px;
  font-size: 13px;
  line-height: 1.42857143;
  color: #555555;
  background-color: #ffffff;
  background-image: none;
  border: 1px solid #e0e0e0;
  border-radius: 3px;
  -webkit-transition: border-color ease-in-out 0.15s, box-shadow ease-in-out 0.15s;
  transition: border-color ease-in-out 0.15s, box-shadow ease-in-out 0.15s;
}
.form-control:focus {
  border-color: #808c8d;
  outline: 0;
}
.form-control::-moz-placeholder {
  color: #cccccc;
  opacity: 1;
}
.form-control:-ms-input-placeholder {
  color: #cccccc;
}
.form-control::-webkit-input-placeholder {
  color: #cccccc;
}
.form-control[disabled],
.form-control[readonly],
fieldset[disabled] .form-control {
  cursor: not-allowed;
  background-color: #eeeeee;
  opacity: 1;
}
textarea.form-control {
  height: auto;
}
.form-control.align-right {
  text-align: right;
}
input[type="search"] {
  -webkit-appearance: none;
}
input[type="date"] {
  line-height: 40px;
}
.form-group {
  margin-bottom: 15px;
}
.radio,
.checkbox {
  display: block;
  min-height: 20px;
  margin-top: 10px;
  margin-bottom: 10px;
  padding-left: 20px;
}
.radio label,
.checkbox label {
  display: inline;
  font-weight: normal;
  cursor: pointer;
}
.radio input[type="radio"],
.radio-inline input[type="radio"],
.checkbox input[type="checkbox"],
.checkbox-inline input[type="checkbox"] {
  float: left;
  margin-left: -20px;
}
.radio + .radio,
.checkbox + .checkbox {
  margin-top: -5px;
}
.radio-inline,
.checkbox-inline {
  display: inline-block;
  padding-left: 20px;
  margin-bottom: 0;
  vertical-align: middle;
  font-weight: normal;
  cursor: pointer;
}
.radio-inline + .radio-inline,
.checkbox-inline + .checkbox-inline {
  margin-top: 0;
  margin-left: 10px;
}
input[type="radio"][disabled],
input[type="checkbox"][disabled],
.radio[disabled],
.radio-inline[disabled],
.checkbox[disabled],
.checkbox-inline[disabled],
fieldset[disabled] input[type="radio"],
fieldset[disabled] input[type="checkbox"],
fieldset[disabled] .radio,
fieldset[disabled] .radio-inline,
fieldset[disabled] .checkbox,
fieldset[disabled] .checkbox-inline {
  cursor: not-allowed;
}
.input-sm {
  height: 30px;
  padding: 5px 10px;
  font-size: 12px;
  line-height: 1.5;
  border-radius: 3px;
}
select.input-sm {
  height: 30px;
  line-height: 30px;
}
textarea.input-sm,
select[multiple].input-sm {
  height: auto;
}
.input-lg {
  height: 46px;
  padding: 10px 16px;
  font-size: 18px;
  line-height: 1.3333333;
  border-radius: 6px;
}
select.input-lg {
  height: 46px;
  line-height: 46px;
}
textarea.input-lg,
select[multiple].input-lg {
  height: auto;
}
.has-feedback {
  position: relative;
}
.has-feedback .form-control {
  padding-right: 50px;
}
.has-feedback .form-control-feedback {
  position: absolute;
  top: 25px;
  right: 0;
  display: block;
  width: 40px;
  height: 40px;
  line-height: 40px;
  text-align: center;
}
.has-success .help-block,
.has-success .control-label,
.has-success .radio,
.has-success .checkbox,
.has-success .radio-inline,
.has-success .checkbox-inline {
  color: #3c763d;
}
.has-success .form-control {
  border-color: #3c763d;
}
.has-success .form-control:focus {
  border-color: #2b542c;
}
.has-success .input-group-addon {
  color: #3c763d;
  border-color: #3c763d;
  background-color: #dff0d8;
}
.has-success .form-control-feedback {
  color: #3c763d;
}
.has-warning .help-block,
.has-warning .control-label,
.has-warning .radio,
.has-warning .checkbox,
.has-warning .radio-inline,
.has-warning .checkbox-inline {
  color: #8a6d3b;
}
.has-warning .form-control {
  border-color: #8a6d3b;
}
.has-warning .form-control:focus {
  border-color: #66512c;
}
.has-warning .input-group-addon {
  color: #8a6d3b;
  border-color: #8a6d3b;
  background-color: #fcf8e3;
}
.has-warning .form-control-feedback {
  color: #8a6d3b;
}
.has-error .help-block,
.has-error .control-label,
.has-error .radio,
.has-error .checkbox,
.has-error .radio-inline,
.has-error .checkbox-inline {
  color: #a94442;
}
.has-error .form-control {
  border-color: #a94442;
}
.has-error .form-control:focus {
  border-color: #843534;
}
.has-error .input-group-addon {
  color: #a94442;
  border-color: #a94442;
  background-color: #f2dede;
}
.has-error .form-control-feedback {
  color: #a94442;
}
.form-control-static {
  margin-bottom: 0;
}
.help-block {
  display: block;
  margin-top: 5px;
  margin-bottom: 10px;
  color: #737373;
}
@media (min-width: 768px) {
  .form-inline .form-group {
    display: inline-block;
    margin-bottom: 0;
    vertical-align: middle;
  }
  .form-inline .form-control {
    display: inline-block;
    width: auto;
    vertical-align: middle;
  }
  .form-inline .input-group > .form-control {
    width: 100%;
  }
  .form-inline .control-label {
    margin-bottom: 0;
    vertical-align: middle;
  }
  .form-inline .radio,
  .form-inline .checkbox {
    display: inline-block;
    margin-top: 0;
    margin-bottom: 0;
    padding-left: 0;
    vertical-align: middle;
  }
  .form-inline .radio input[type="radio"],
  .form-inline .checkbox input[type="checkbox"] {
    float: none;
    margin-left: 0;
  }
  .form-inline .has-feedback .form-control-feedback {
    top: 0;
  }
}
.form-horizontal .control-label,
.form-horizontal .radio,
.form-horizontal .checkbox,
.form-horizontal .radio-inline,
.form-horizontal .checkbox-inline {
  margin-top: 0;
  margin-bottom: 0;
  padding-top: 10px;
}
.form-horizontal .radio,
.form-horizontal .checkbox {
  min-height: 30px;
}
.form-horizontal .form-group {
  margin-left: -15px;
  margin-right: -15px;
}
.form-horizontal .form-control-static {
  padding-top: 10px;
}
@media (min-width: 768px) {
  .form-horizontal .control-label {
    text-align: right;
  }
}
.form-horizontal .has-feedback .form-control-feedback {
  top: 0;
  right: 15px;
}
.input-group {
  position: relative;
  display: table;
  border-collapse: separate;
}
.input-group[class*="col-"] {
  float: none;
  padding-left: 0;
  padding-right: 0;
}
.input-group .form-control {
  position: relative;
  z-index: 2;
  float: left;
  width: 100%;
  margin-bottom: 0;
}
.input-group-lg > .form-control,
.input-group-lg > .input-group-addon,
.input-group-lg > .input-group-btn > .btn {
  height: 46px;
  padding: 10px 16px;
  font-size: 18px;
  line-height: 1.3333333;
  border-radius: 6px;
}
select.input-group-lg > .form-control,
select.input-group-lg > .input-group-addon,
select.input-group-lg > .input-group-btn > .btn {
  height: 46px;
  line-height: 46px;
}
textarea.input-group-lg > .form-control,
textarea.input-group-lg > .input-group-addon,
textarea.input-group-lg > .input-group-btn > .btn,
select[multiple].input-group-lg > .form-control,
select[multiple].input-group-lg > .input-group-addon,
select[multiple].input-group-lg > .input-group-btn > .btn {
  height: auto;
}
.input-group-sm > .form-control,
.input-group-sm > .input-group-addon,
.input-group-sm > .input-group-btn > .btn {
  height: 30px;
  padding: 5px 10px;
  font-size: 12px;
  line-height: 1.5;
  border-radius: 3px;
}
select.input-group-sm > .form-control,
select.input-group-sm > .input-group-addon,
select.input-group-sm > .input-group-btn > .btn {
  height: 30px;
  line-height: 30px;
}
textarea.input-group-sm > .form-control,
textarea.input-group-sm > .input-group-addon,
textarea.input-group-sm > .input-group-btn > .btn,
select[multiple].input-group-sm > .form-control,
select[multiple].input-group-sm > .input-group-addon,
select[multiple].input-group-sm > .input-group-btn > .btn {
  height: auto;
}
.input-group-addon,
.input-group-btn,
.input-group .form-control {
  display: table-cell;
}
.input-group-addon:not(:first-child):not(:last-child),
.input-group-btn:not(:first-child):not(:last-child),
.input-group .form-control:not(:first-child):not(:last-child) {
  border-radius: 0;
}
.input-group-addon,
.input-group-btn {
  width: 1%;
  white-space: nowrap;
  vertical-align: middle;
}
.input-group-addon {
  padding: 9px 11px;
  font-size: 14px;
  font-weight: normal;
  line-height: 1;
  color: #555555;
  text-align: center;
  background-color: #eeeeee;
  border: 1px solid #e0e0e0;
  border-radius: 2px;
}
.input-group-addon.input-sm {
  padding: 5px 10px;
  font-size: 12px;
  border-radius: 3px;
}
.input-group-addon.input-lg {
  padding: 10px 16px;
  font-size: 18px;
  border-radius: 6px;
}
.input-group-addon input[type="radio"],
.input-group-addon input[type="checkbox"] {
  margin-top: 0;
}
.input-group .form-control:first-child,
.input-group-addon:first-child,
.input-group-btn:first-child > .btn,
.input-group-btn:first-child > .btn-group > .btn,
.input-group-btn:first-child > .dropdown-toggle,
.input-group-btn:last-child > .btn:not(:last-child):not(.dropdown-toggle),
.input-group-btn:last-child > .btn-group:not(:last-child) > .btn {
  border-bottom-right-radius: 0;
  border-top-right-radius: 0;
}
.input-group-addon:first-child {
  border-right: 0;
}
.input-group .form-control:last-child,
.input-group-addon:last-child,
.input-group-btn:last-child > .btn,
.input-group-btn:last-child > .btn-group > .btn,
.input-group-btn:last-child > .dropdown-toggle,
.input-group-btn:first-child > .btn:not(:first-child),
.input-group-btn:first-child > .btn-group:not(:first-child) > .btn {
  border-bottom-left-radius: 0;
  border-top-left-radius: 0;
}
.input-group-addon:last-child {
  border-left: 0;
}
.input-group-btn {
  position: relative;
  font-size: 0;
  white-space: nowrap;
}
.input-group-btn > .btn {
  position: relative;
}
.input-group-btn > .btn + .btn {
  margin-left: -1px;
}
.input-group-btn > .btn:hover,
.input-group-btn > .btn:focus,
.input-group-btn > .btn:active {
  z-index: 2;
}
.input-group-btn:first-child > .btn,
.input-group-btn:first-child > .btn-group {
  margin-right: -1px;
}
.input-group-btn:last-child > .btn,
.input-group-btn:last-child > .btn-group {
  margin-left: -1px;
}
.loading-indicator {
  padding: 20px 20px 20px 60px;
  color: #999999;
  font-size: 14px;
  font-weight: 500;
  background: #f9f9f9;
  text-align: left;
  z-index: 100;
}
.loading-indicator > span {
  background: transparent url('../../../system/assets/ui/images/loader.gif') no-repeat 0 50%;
  position: absolute;
  width: 40px;
  height: 40px;
  top: 50%;
  margin-top: -20px;
  left: 0;
  display: block;
}
.loading-indicator-container {
  position: relative;
  min-height: 40px;
}
.loading-indicator-container .loading-indicator {
  position: absolute;
  left: 0;
  top: 0;
  width: 100%;
  height: 100%;
  padding-top: 0;
}
.loading-indicator-container .loading-indicator > div {
  position: absolute;
  top: 50%;
  margin-top: -0.65em;
}
html.cssanimations .loading-indicator > span {
  background-image: url('../../../system/assets/ui/images/loader-transparent.svg');
  background-size: 35px 35px;
  background-position: 50% 50%;
  -webkit-animation: spin 1s linear infinite;
  animation: spin 1s linear infinite;
}
html.cssanimations .loading-indicator.is-opaque > span,
html.cssanimations .loading-indicator-container.is-opaque .loading-indicator > span {
  background-image: url('../../../system/assets/ui/images/loader.svg');
}
.loading-indicator-container.size-small {
  min-height: 20px;
}
.loading-indicator.size-small,
.loading-indicator-container.size-small .loading-indicator {
  padding: 16px 16px 16px 30px;
  font-size: 11px;
}
.loading-indicator.size-small > span,
.loading-indicator-container.size-small .loading-indicator > span {
  height: 20px;
  width: 20px;
  margin-top: -10px;
}
html.cssanimations .loading-indicator.size-small > span,
html.cssanimations .loading-indicator-container.size-small .loading-indicator > span {
  background-size: 20px 20px;
}
.loading-indicator.indicator-center,
.loading-indicator-container.indicator-center .loading-indicator {
  padding: 20px;
}
.loading-indicator.indicator-center > span,
.loading-indicator-container.indicator-center .loading-indicator > span {
  left: 50%;
  margin-left: -20px;
  margin-top: -20px;
}
.loading-indicator.indicator-center > div,
.loading-indicator-container.indicator-center .loading-indicator > div {
  top: auto;
  text-align: center;
  position: relative;
}
.loading-indicator-container.size-form-field .loading-indicator,
.loading-indicator-container.size-input-text .loading-indicator {
  background-color: transparent;
  padding: 0;
  margin: 0;
}
.loading-indicator-container.size-form-field .loading-indicator > span,
.loading-indicator-container.size-input-text .loading-indicator > span {
  padding: 0;
  margin: 0;
  left: auto;
  right: 7px;
  top: 6px;
  width: 23px;
  height: 23px;
  background-size: 23px 23px;
}
.loading-indicator-container.size-form-field .loading-indicator > span {
  top: 0;
  right: 0;
  width: 20px;
  height: 20px;
  background-size: 20px 20px;
}
html.cssanimations .cursor-loading-indicator {
  background: transparent url('../../../system/assets/ui/images/loader-transparent.svg') no-repeat 50% 50%;
  -webkit-animation: spin 1s linear infinite;
  animation: spin 1s linear infinite;
  background-size: 20px 20px;
  position: fixed;
  width: 20px;
  height: 20px;
}
html.cssanimations .cursor-loading-indicator.hide {
  display: none;
}
.bar-loading-indicator {
  -webkit-transition: opacity 0.4s linear;
  transition: opacity 0.4s linear;
}
.bar-loading-indicator .progress-bar {
  -webkit-animation: infinite-loader 90s ease-in forwards;
  animation: infinite-loader 90s ease-in forwards;
  -webkit-transition-duration: 0s;
  transition-duration: 0s;
}
.bar-loading-indicator.bar-loaded {
  opacity: 0;
  filter: alpha(opacity=0);
  -webkit-transition-delay: 0.3s;
  transition-delay: 0.3s;
}
.bar-loading-indicator.bar-loaded .progress-bar {
  width: 100% !important;
  -webkit-transition: width 0.3s linear;
  transition: width 0.3s linear;
  -webkit-animation: none;
  animation: none;
}
.stripe-loading-indicator {
  height: 4px;
  background: transparent;
  position: fixed;
  top: 0;
  left: 0;
  width: 100%;
  overflow: hidden;
  z-index: 2000;
}
.stripe-loading-indicator .stripe,
.stripe-loading-indicator .stripe-loaded {
  height: 4px;
  display: block;
  background: #0090c0;
  position: absolute;
  -webkit-box-shadow: inset 0 1px 1px -1px #FFF, inset 0 -1px 1px -1px #FFF;
  box-shadow: inset 0 1px 1px -1px #FFF, inset 0 -1px 1px -1px #FFF;
}
.stripe-loading-indicator .stripe {
  width: 100%;
  -webkit-animation: infinite-loader 60s linear;
  animation: infinite-loader 60s linear;
}
.stripe-loading-indicator .stripe-loaded {
  width: 0;
  display: none;
}
.stripe-loading-indicator.loaded {
  display: none;
  -webkit-transition: opacity 0.4s linear;
  transition: opacity 0.4s linear;
  -webkit-transition-delay: 0.3s;
  transition-delay: 0.3s;
}
.stripe-loading-indicator.loaded .stripe-loaded {
  display: block;
  -webkit-transition: width 0.3s linear;
  transition: width 0.3s linear;
  width: 100% !important;
}
.stripe-loading-indicator.hide {
  display: none;
}
@-moz-keyframes infinite-loader {
  0% {
    width: 0%;
  }
  10% {
    width: 42%;
  }
  20% {
    width: 63%;
  }
  30% {
    width: 78.75%;
  }
  40% {
    width: 88.59375%;
  }
  50% {
    width: 94.13085938%;
  }
  60% {
    width: 97.07244873%;
  }
  70% {
    width: 98.58920574%;
  }
  80% {
    width: 99.35943391%;
  }
  90% {
    width: 99.7475567%;
  }
  100% {
    width: 99.94237615%;
  }
}
@-webkit-keyframes infinite-loader {
  0% {
    width: 0%;
  }
  10% {
    width: 42%;
  }
  20% {
    width: 63%;
  }
  30% {
    width: 78.75%;
  }
  40% {
    width: 88.59375%;
  }
  50% {
    width: 94.13085938%;
  }
  60% {
    width: 97.07244873%;
  }
  70% {
    width: 98.58920574%;
  }
  80% {
    width: 99.35943391%;
  }
  90% {
    width: 99.7475567%;
  }
  100% {
    width: 99.94237615%;
  }
}
@-o-keyframes infinite-loader {
  0% {
    width: 0%;
  }
  10% {
    width: 42%;
  }
  20% {
    width: 63%;
  }
  30% {
    width: 78.75%;
  }
  40% {
    width: 88.59375%;
  }
  50% {
    width: 94.13085938%;
  }
  60% {
    width: 97.07244873%;
  }
  70% {
    width: 98.58920574%;
  }
  80% {
    width: 99.35943391%;
  }
  90% {
    width: 99.7475567%;
  }
  100% {
    width: 99.94237615%;
  }
}
@-ms-keyframes infinite-loader {
  0% {
    width: 0%;
  }
  10% {
    width: 42%;
  }
  20% {
    width: 63%;
  }
  30% {
    width: 78.75%;
  }
  40% {
    width: 88.59375%;
  }
  50% {
    width: 94.13085938%;
  }
  60% {
    width: 97.07244873%;
  }
  70% {
    width: 98.58920574%;
  }
  80% {
    width: 99.35943391%;
  }
  90% {
    width: 99.7475567%;
  }
  100% {
    width: 99.94237615%;
  }
}
@keyframes infinite-loader {
  0% {
    width: 0%;
  }
  10% {
    width: 42%;
  }
  20% {
    width: 63%;
  }
  30% {
    width: 78.75%;
  }
  40% {
    width: 88.59375%;
  }
  50% {
    width: 94.13085938%;
  }
  60% {
    width: 97.07244873%;
  }
  70% {
    width: 98.58920574%;
  }
  80% {
    width: 99.35943391%;
  }
  90% {
    width: 99.7475567%;
  }
  100% {
    width: 99.94237615%;
  }
}
@-moz-keyframes spin {
  0% {
    -moz-transform: rotate(0deg);
  }
  100% {
    -moz-transform: rotate(359deg);
  }
}
@-webkit-keyframes spin {
  0% {
    -webkit-transform: rotate(0deg);
  }
  100% {
    -webkit-transform: rotate(359deg);
  }
}
@-o-keyframes spin {
  0% {
    -o-transform: rotate(0deg);
  }
  100% {
    -o-transform: rotate(359deg);
  }
}
@-ms-keyframes spin {
  0% {
    -ms-transform: rotate(0deg);
  }
  100% {
    -ms-transform: rotate(359deg);
  }
}
@keyframes spin {
  0% {
    transform: rotate(0deg);
  }
  100% {
    transform: rotate(359deg);
  }
}
.select2-container {
  box-sizing: border-box;
  display: inline-block;
  margin: 0;
  position: relative;
  vertical-align: middle;
}
.select2-container .select2-selection--single {
  box-sizing: border-box;
  cursor: pointer;
  display: block;
  height: 28px;
  user-select: none;
  -webkit-user-select: none;
}
.select2-container .select2-selection--single .select2-selection__rendered {
  display: block;
  padding-left: 8px;
  padding-right: 20px;
  overflow: hidden;
  text-overflow: ellipsis;
  white-space: nowrap;
}
.select2-container[dir="rtl"] .select2-selection--single .select2-selection__rendered {
  padding-right: 8px;
  padding-left: 20px;
}
.select2-container .select2-selection--multiple {
  box-sizing: border-box;
  cursor: pointer;
  display: block;
  min-height: 32px;
  user-select: none;
  -webkit-user-select: none;
}
.select2-container .select2-selection--multiple .select2-selection__rendered {
  display: inline-block;
  overflow: hidden;
  padding-left: 8px;
  text-overflow: ellipsis;
  white-space: nowrap;
}
.select2-container .select2-search--inline {
  float: left;
}
.select2-container .select2-search--inline .select2-search__field {
  box-sizing: border-box;
  border: none;
  font-size: 100%;
  margin-top: 5px;
}
.select2-container .select2-search--inline .select2-search__field::-webkit-search-cancel-button {
  -webkit-appearance: none;
}
.select2-dropdown {
  background-color: white;
  border: 1px solid #aaa;
  border-radius: 4px;
  box-sizing: border-box;
  display: block;
  position: absolute;
  left: -100000px;
  width: 100%;
  z-index: 1051;
}
.select2-results {
  display: block;
}
.select2-results__options {
  list-style: none;
  margin: 0;
  padding: 0;
}
.select2-results__option {
  padding: 6px;
  user-select: none;
  -webkit-user-select: none;
}
.select2-results__option[aria-selected] {
  cursor: pointer;
}
.select2-container--open .select2-dropdown {
  left: 0;
}
.select2-container--open .select2-dropdown--above {
  border-bottom: none;
  border-bottom-left-radius: 0;
  border-bottom-right-radius: 0;
}
.select2-container--open .select2-dropdown--below {
  border-top: none;
  border-top-left-radius: 0;
  border-top-right-radius: 0;
}
.select2-search--dropdown {
  display: block;
  padding: 4px;
}
.select2-search--dropdown .select2-search__field {
  padding: 4px;
  width: 100%;
  box-sizing: border-box;
}
.select2-search--dropdown .select2-search__field::-webkit-search-cancel-button {
  -webkit-appearance: none;
}
.select2-search--dropdown.select2-search--hide {
  display: none;
}
.select2-close-mask {
  border: 0;
  margin: 0;
  padding: 0;
  display: block;
  position: fixed;
  left: 0;
  top: 0;
  min-height: 100%;
  min-width: 100%;
  height: auto;
  width: auto;
  opacity: 0;
  z-index: 99;
  background-color: #fff;
  filter: alpha(opacity=0);
}
.select2-hidden-accessible {
  border: 0;
  clip: rect(0 0 0 0);
  height: 1px;
  margin: -1px;
  overflow: hidden;
  padding: 0;
  position: absolute;
  width: 1px;
}
.select2-container .loading-indicator {
  background: transparent;
}
.select2-container .loading-indicator > span {
  background-image: url('../../../system/assets/ui/images/loader-transparent.svg');
  left: auto;
  right: 10px;
  top: 19px;
  background-size: 17px 17px;
}
.select2-container.in-progress .select2-selection .select2-selection__arrow b {
  display: none !important;
}
.select2-container--default {
  display: block;
  /* 1 */
}
.select2-container--default .select2-selection {
  background-color: #ffffff;
  border: 1px solid #e0e0e0;
  border-radius: 3px;
  color: #555555;
  font-family: 'Open Sans', Arial, sans-serif;
  font-size: 13px;
  outline: 0;
}
.select2-container--default .select2-search--dropdown {
  position: relative;
}
.select2-container--default .select2-search--dropdown:after {
  position: absolute;
  font-family: FontAwesome;
  font-weight: normal;
  font-style: normal;
  text-decoration: inherit;
  -webkit-font-smoothing: antialiased;
  *margin-right: .3em;
  content: "\f002";
  right: 10px;
  top: 7px;
  color: #95a5a6;
}
.select2-container--default .select2-search--dropdown .select2-search__field {
  background-color: #ffffff;
  border: 1px solid #e0e0e0;
  border-radius: 3px;
  color: #555555;
  font-family: 'Open Sans', Arial, sans-serif;
  font-size: 13px;
}
.select2-container--default .select2-search__field {
  outline: 0;
}
.select2-container--default .select2-search__field::-webkit-input-placeholder {
  color: #cccccc;
}
.select2-container--default .select2-search__field:-moz-placeholder {
  color: #cccccc;
}
.select2-container--default .select2-search__field::-moz-placeholder {
  color: #cccccc;
  opacity: 1;
}
.select2-container--default .select2-search__field:-ms-input-placeholder {
  color: #cccccc;
}
.select2-container--default .select2-results__option[role=group] {
  padding: 0;
}
.select2-container--default .select2-results__option[aria-disabled=true] {
  color: #999999;
  cursor: not-allowed;
}
.select2-container--default .select2-results__option[aria-selected=true] {
  background-color: #f5f5f5;
  color: #262626;
}
.select2-container--default .select2-results__option--highlighted[aria-selected] {
  background-color: #4da7e8;
  color: #ffffff;
}
.select2-container--default .select2-results__option .select2-results__option {
  padding: 9px 11px;
}
.select2-container--default .select2-results__option .select2-results__option .select2-results__group {
  padding-left: 0;
}
.select2-container--default .select2-results__option .select2-results__option .select2-results__option {
  margin-left: -11px;
  padding-left: 22px;
}
.select2-container--default .select2-results__option .select2-results__option .select2-results__option .select2-results__option {
  margin-left: -22px;
  padding-left: 33px;
}
.select2-container--default .select2-results__option .select2-results__option .select2-results__option .select2-results__option .select2-results__option {
  margin-left: -33px;
  padding-left: 44px;
}
.select2-container--default .select2-results__option .select2-results__option .select2-results__option .select2-results__option .select2-results__option .select2-results__option {
  margin-left: -44px;
  padding-left: 55px;
}
.select2-container--default .select2-results__option .select2-results__option .select2-results__option .select2-results__option .select2-results__option .select2-results__option .select2-results__option {
  margin-left: -55px;
  padding-left: 66px;
}
.select2-container--default .select2-results__group {
  color: #999999;
  display: block;
  padding: 9px 11px;
  font-size: 12px;
  line-height: 1.42857143;
  white-space: nowrap;
}
.select2-container--default.select2-container--focus .select2-selection,
.select2-container--default.select2-container--open .select2-selection {
  -webkit-transition: border-color ease-in-out 0.15s, box-shadow ease-in-out 0.15s;
  transition: border-color ease-in-out 0.15s, box-shadow ease-in-out 0.15s;
  border-color: #808c8d;
}
.select2-container--default.select2-container--open .select2-selection .select2-selection__arrow b {
  border-color: transparent transparent #666666 transparent;
  border-width: 0 4px 4px 4px;
}
.select2-container--default.select2-container--open.select2-container--below .select2-selection {
  border-bottom-right-radius: 0;
  border-bottom-left-radius: 0;
  border-bottom-color: transparent;
}
.select2-container--default.select2-container--open.select2-container--above .select2-selection {
  border-top-right-radius: 0;
  border-top-left-radius: 0;
  border-top-color: transparent;
}
.select2-container--default .select2-selection__clear {
  color: #666666;
  cursor: pointer;
  float: right;
  font-weight: bold;
  margin-right: 10px;
}
.select2-container--default .select2-selection__clear:hover {
  color: #333;
}
.select2-container--default.select2-container--disabled .select2-selection {
  border-color: #e0e0e0;
  -webkit-box-shadow: none;
  box-shadow: none;
}
.select2-container--default.select2-container--disabled .select2-selection,
.select2-container--default.select2-container--disabled .select2-search__field {
  cursor: not-allowed;
}
.select2-container--default.select2-container--disabled .select2-selection,
.select2-container--default.select2-container--disabled .select2-selection--multiple .select2-selection__choice {
  background-color: #eeeeee;
}
.select2-container--default.select2-container--disabled .select2-selection__clear,
.select2-container--default.select2-container--disabled .select2-selection--multiple .select2-selection__choice__remove {
  display: none;
}
.select2-container--default .select2-dropdown {
  -webkit-box-shadow: 0 3px 6px rgba(0, 0, 0, 0.075);
  box-shadow: 0 3px 6px rgba(0, 0, 0, 0.075);
  border-color: #808c8d;
  overflow-x: hidden;
  margin-top: -1px;
}
.select2-container--default .select2-dropdown--above {
  margin-top: 1px;
  -webkit-box-shadow: 0 -3px 6px rgba(0, 0, 0, 0.075);
  box-shadow: 0 -3px 6px rgba(0, 0, 0, 0.075);
}
.select2-container--default .select2-results > .select2-results__options {
  font-size: 13px;
  max-height: 200px;
  overflow-y: auto;
}
.select2-container--default .select2-selection--single {
  height: 40px;
  line-height: 1.42857143;
  padding: 9px 23px 9px 11px;
}
.select2-container--default .select2-selection--single .select2-selection__arrow {
  position: absolute;
  bottom: 0;
  right: 11px;
  top: 0;
  width: 4px;
}
.select2-container--default .select2-selection--single .select2-selection__arrow b {
  border-color: #666666 transparent transparent transparent;
  border-style: solid;
  border-width: 4px 4px 0 4px;
  height: 0;
  left: 0;
  margin-left: -4px;
  margin-top: -2px;
  position: absolute;
  top: 50%;
  width: 0;
}
.select2-container--default .select2-selection--single .select2-selection__rendered {
  color: #555555;
  padding: 0;
}
.select2-container--default .select2-selection--single .select2-selection__placeholder {
  color: #cccccc;
}
.select2-container--default .select2-selection--multiple {
  min-height: 40px;
}
.select2-container--default .select2-selection--multiple .select2-selection__rendered {
  box-sizing: border-box;
  display: block;
  line-height: 1.42857143;
  list-style: none;
  margin: 0;
  overflow: hidden;
  padding: 0;
  width: 100%;
  text-overflow: ellipsis;
  white-space: nowrap;
}
.select2-container--default .select2-selection--multiple .select2-selection__placeholder {
  color: #cccccc;
  float: left;
  margin-top: 5px;
}
.select2-container--default .select2-selection--multiple .select2-selection__choice {
  color: #555555;
  background: #ffffff;
  border: 1px solid #cccccc;
  border-radius: 4px;
  cursor: default;
  float: left;
  margin: 8px 0 0 5.5px;
  padding: 0 9px;
}
.select2-container--default .select2-selection--multiple .select2-search--inline .select2-search__field {
  background: transparent;
  padding: 0 11px;
  height: 38px;
  line-height: 1.42857143;
  margin-top: 0;
  min-width: 5em;
}
.select2-container--default .select2-selection--multiple .select2-selection__choice__remove {
  color: #999;
  cursor: pointer;
  display: inline-block;
  font-weight: bold;
  margin-right: 4.5px;
}
.select2-container--default .select2-selection--multiple .select2-selection__choice__remove:hover {
  color: #333;
}
.select2-container--default .select2-selection--multiple .select2-selection__clear {
  margin-top: 9px;
}
.select2-container--default.input-sm,
.select2-container--default.input-lg {
  border-radius: 0;
  font-size: 12px;
  height: auto;
  line-height: 1;
  padding: 0;
}
.select2-container--default.input-sm .select2-selection--single,
.input-group-sm .select2-container--default .select2-selection--single,
.form-group-sm .select2-container--default .select2-selection--single {
  border-radius: 3px;
  font-size: 12px;
  height: 30px;
  line-height: 1.5;
  padding: 5px 22px 5px 10px;
  /* 2 */
}
.select2-container--default.input-sm .select2-selection--single .select2-selection__arrow b,
.input-group-sm .select2-container--default .select2-selection--single .select2-selection__arrow b,
.form-group-sm .select2-container--default .select2-selection--single .select2-selection__arrow b {
  margin-left: -5px;
}
.select2-container--default.input-sm .select2-selection--multiple,
.input-group-sm .select2-container--default .select2-selection--multiple,
.form-group-sm .select2-container--default .select2-selection--multiple {
  min-height: 30px;
}
.select2-container--default.input-sm .select2-selection--multiple .select2-selection__choice,
.input-group-sm .select2-container--default .select2-selection--multiple .select2-selection__choice,
.form-group-sm .select2-container--default .select2-selection--multiple .select2-selection__choice {
  font-size: 12px;
  line-height: 1.5;
  margin: 4px 0 0 5px;
  padding: 0 5px;
}
.select2-container--default.input-sm .select2-selection--multiple .select2-search--inline .select2-search__field,
.input-group-sm .select2-container--default .select2-selection--multiple .select2-search--inline .select2-search__field,
.form-group-sm .select2-container--default .select2-selection--multiple .select2-search--inline .select2-search__field {
  padding: 0 10px;
  font-size: 12px;
  height: 28px;
  line-height: 1.5;
}
.select2-container--default.input-sm .select2-selection--multiple .select2-selection__clear,
.input-group-sm .select2-container--default .select2-selection--multiple .select2-selection__clear,
.form-group-sm .select2-container--default .select2-selection--multiple .select2-selection__clear {
  margin-top: 5px;
}
.select2-container--default.input-lg .select2-selection--single,
.input-group-lg .select2-container--default .select2-selection--single,
.form-group-lg .select2-container--default .select2-selection--single {
  border-radius: 6px;
  font-size: 18px;
  height: 46px;
  line-height: 1.3333333;
  padding: 10px 31px 10px 16px;
  /* 1 */
}
.select2-container--default.input-lg .select2-selection--single .select2-selection__arrow,
.input-group-lg .select2-container--default .select2-selection--single .select2-selection__arrow,
.form-group-lg .select2-container--default .select2-selection--single .select2-selection__arrow {
  width: 5px;
}
.select2-container--default.input-lg .select2-selection--single .select2-selection__arrow b,
.input-group-lg .select2-container--default .select2-selection--single .select2-selection__arrow b,
.form-group-lg .select2-container--default .select2-selection--single .select2-selection__arrow b {
  border-width: 5px 5px 0 5px;
  margin-left: -5px;
  margin-left: -10px;
  margin-top: -2.5px;
}
.select2-container--default.input-lg .select2-selection--multiple,
.input-group-lg .select2-container--default .select2-selection--multiple,
.form-group-lg .select2-container--default .select2-selection--multiple {
  min-height: 46px;
}
.select2-container--default.input-lg .select2-selection--multiple .select2-selection__choice,
.input-group-lg .select2-container--default .select2-selection--multiple .select2-selection__choice,
.form-group-lg .select2-container--default .select2-selection--multiple .select2-selection__choice {
  font-size: 18px;
  line-height: 1.3333333;
  border-radius: 4px;
  margin: 9px 0 0 8px;
  padding: 0 10px;
}
.select2-container--default.input-lg .select2-selection--multiple .select2-search--inline .select2-search__field,
.input-group-lg .select2-container--default .select2-selection--multiple .select2-search--inline .select2-search__field,
.form-group-lg .select2-container--default .select2-selection--multiple .select2-search--inline .select2-search__field {
  padding: 0 16px;
  font-size: 18px;
  height: 44px;
  line-height: 1.3333333;
}
.select2-container--default.input-lg .select2-selection--multiple .select2-selection__clear,
.input-group-lg .select2-container--default .select2-selection--multiple .select2-selection__clear,
.form-group-lg .select2-container--default .select2-selection--multiple .select2-selection__clear {
  margin-top: 10px;
}
.select2-container--default.input-lg.select2-container--open .select2-selection--single .select2-selection__arrow b {
  border-color: transparent transparent #666666 transparent;
  border-width: 0 5px 5px 5px;
}
.input-group-lg .select2-container--default.select2-container--open .select2-selection--single .select2-selection__arrow b {
  border-color: transparent transparent #666666 transparent;
  border-width: 0 5px 5px 5px;
}
.select2-container--default[dir="rtl"] .select2-selection--single {
  padding-left: 23px;
  padding-right: 11px;
}
.select2-container--default[dir="rtl"] .select2-selection--single .select2-selection__rendered {
  padding-right: 0;
  padding-left: 0;
  text-align: right;
  /* 1 */
}
.select2-container--default[dir="rtl"] .select2-selection--single .select2-selection__clear {
  float: left;
}
.select2-container--default[dir="rtl"] .select2-selection--single .select2-selection__arrow {
  left: 11px;
  right: auto;
}
.select2-container--default[dir="rtl"] .select2-selection--single .select2-selection__arrow b {
  margin-left: 0;
}
.select2-container--default[dir="rtl"] .select2-selection--multiple .select2-selection__choice,
.select2-container--default[dir="rtl"] .select2-selection--multiple .select2-selection__placeholder {
  float: right;
}
.select2-container--default[dir="rtl"] .select2-selection--multiple .select2-selection__choice {
  margin-left: 0;
  margin-right: 5.5px;
}
.select2-container--default[dir="rtl"] .select2-selection--multiple .select2-selection__choice__remove {
  margin-left: 2px;
  margin-right: auto;
}
.has-warning .select2-dropdown,
.has-warning .select2-selection {
  border-color: #8a6d3b;
}
.has-warning .select2-container--focus .select2-selection,
.has-warning .select2-container--open .select2-selection {
  border-color: #66512c;
}
.has-warning.select2-drop-active {
  border-color: #66512c;
}
.has-warning.select2-drop-active.select2-drop.select2-drop-above {
  border-top-color: #66512c;
}
.has-error .select2-dropdown,
.has-error .select2-selection {
  border-color: #a94442;
}
.has-error .select2-container--focus .select2-selection,
.has-error .select2-container--open .select2-selection {
  border-color: #843534;
}
.has-error.select2-drop-active {
  border-color: #843534;
}
.has-error.select2-drop-active.select2-drop.select2-drop-above {
  border-top-color: #843534;
}
.has-success .select2-dropdown,
.has-success .select2-selection {
  border-color: #3c763d;
}
.has-success .select2-container--focus .select2-selection,
.has-success .select2-container--open .select2-selection {
  border-color: #2b542c;
}
.has-success.select2-drop-active {
  border-color: #2b542c;
}
.has-success.select2-drop-active.select2-drop.select2-drop-above {
  border-top-color: #2b542c;
}
.input-group .select2-container--default {
  display: table;
  table-layout: fixed;
  position: relative;
  z-index: 2;
  float: left;
  width: 100%;
  margin-bottom: 0;
}
.input-group.select2-default-prepend .select2-container--default .select2-selection {
  border-bottom-left-radius: 0;
  border-top-left-radius: 0;
}
.input-group.select2-default-append .select2-container--default .select2-selection {
  border-bottom-right-radius: 0;
  border-top-right-radius: 0;
}
.select2-default-append .select2-container--default,
.select2-default-prepend .select2-container--default,
.select2-default-append .input-group-btn,
.select2-default-prepend .input-group-btn,
.select2-default-append .input-group-btn .btn,
.select2-default-prepend .input-group-btn .btn {
  vertical-align: top;
}
/**
 * Temporary fix for https://github.com/select2/select2-default-theme/issues/9
 *
 * Provides `!important` for certain properties of the class applied to the
 * original `<select>` element to hide it.
 *
 * @see https://github.com/select2/select2/pull/3301
 * @see https://github.com/fk/select2/commit/31830c7b32cb3d8e1b12d5b434dee40a6e753ada
 */
.form-control.select2-hidden-accessible {
  position: absolute !important;
  width: 1px !important;
}
.form-inline .select2-container--default {
  display: inline-block;
}
.control-balloon-selector ul {
  padding: 0;
  margin-top: -5px;
}
.control-balloon-selector ul li {
  list-style: none;
  display: inline-block;
  padding: 6px 7px 5px;
  margin-right: 5px;
  margin-top: 6px;
  text-transform: uppercase;
  background: #bcc3c7;
  color: #ffffff;
  font-size: 10px;
  line-height: 100%;
  -webkit-border-radius: 2px;
  -moz-border-radius: 2px;
  border-radius: 2px;
  -webkit-transition: all 0.1s ease;
  transition: all 0.1s ease;
}
.control-balloon-selector ul li.active {
  background: #da5700 !important;
}
.control-balloon-selector.control-disabled {
  opacity: 0.5;
  filter: alpha(opacity=50);
}
.control-balloon-selector:not(.control-disabled) ul li:hover {
  background: #0181b9;
  cursor: pointer;
}
.form-group .control-balloon-selector ul {
  margin-bottom: 0;
}
.custom-checkbox.nolabel label,
.custom-radio.nolabel label {
  font: 0/0 a;
  color: transparent;
  text-shadow: none;
  background-color: transparent;
  border: 0;
}
.custom-checkbox,
.custom-radio {
  padding-left: 23px;
  margin-top: 0;
}
.custom-checkbox input[type=radio],
.custom-radio input[type=radio],
.custom-checkbox input[type=checkbox],
.custom-radio input[type=checkbox] {
  display: none;
}
.custom-checkbox label,
.custom-radio label {
  display: inline-block;
  cursor: pointer;
  position: relative;
  padding-left: 20px;
  margin-right: 15px;
  margin-left: -20px;
  font-size: 12px;
}
.custom-checkbox label:before,
.custom-radio label:before {
  content: "";
  display: inline-block;
  text-align: center;
  width: 16px;
  height: 16px;
  margin-right: 10px;
  position: absolute;
  left: -3px;
  bottom: 1px;
  background-color: #FFFFFF;
  border: 1px solid #999999;
  color: #666666;
}
.custom-checkbox label:hover:before,
.custom-radio label:hover:before {
  border-color: #808080;
  color: #4d4d4d;
}
.custom-checkbox label:active:before,
.custom-radio label:active:before {
  border-color: #666666;
  color: #333333;
}
.custom-checkbox input[type=radio]:checked + label:before,
.custom-radio input[type=radio]:checked + label:before {
  font-family: FontAwesome;
  font-weight: normal;
  font-style: normal;
  text-decoration: inherit;
  -webkit-font-smoothing: antialiased;
  *margin-right: .3em;
  content: "\f111";
  font-size: 9px;
  line-height: 12px;
  border-width: 2px;
}
.custom-checkbox input[type=checkbox]:checked + label:before,
.custom-radio input[type=checkbox]:checked + label:before {
  font-family: FontAwesome;
  font-weight: normal;
  font-style: normal;
  text-decoration: inherit;
  -webkit-font-smoothing: antialiased;
  *margin-right: .3em;
  content: "\f00c";
  font-size: 10px;
  line-height: 12px;
  border-width: 2px;
}
.custom-checkbox:focus,
.custom-radio:focus {
  outline: none;
}
.custom-checkbox:focus label:before,
.custom-radio:focus label:before {
  border-color: #5fb6f5;
}
.custom-checkbox p.help-block,
.custom-radio p.help-block {
  margin-top: 0;
}
.custom-radio label:before {
  border-radius: 8px;
}
.custom-checkbox label:before {
  border-radius: 2px;
}
.switch-field .field-switch {
  padding-left: 75px;
  float: left;
}
.custom-switch {
  display: block;
  width: 58px;
  height: 26px;
  position: relative;
  text-transform: uppercase;
  border: none;
  cursor: pointer;
  -webkit-border-radius: 3px;
  -moz-border-radius: 3px;
  border-radius: 3px;
}
.custom-switch * {
  -webkit-box-sizing: border-box;
  -moz-box-sizing: border-box;
  box-sizing: border-box;
}
.custom-switch.disabled {
  opacity: 0.5;
  filter: alpha(opacity=50);
}
.custom-switch .slide-button {
  z-index: 4;
  display: block;
  position: absolute;
  right: 34px;
  top: 2px;
  width: 22px;
  height: 22px;
  background-color: #f6f6f6;
  -webkit-border-radius: 20px;
  -moz-border-radius: 20px;
  border-radius: 20px;
  -webkit-transition: all 0.1s;
  transition: all 0.1s;
}
.custom-switch label,
.custom-switch > span {
  line-height: 23px;
  vertical-align: middle;
}
.custom-switch label {
  z-index: 3;
  width: 100%;
  display: block;
  position: relative;
}
.custom-switch input {
  z-index: 5;
  position: absolute;
  left: 0;
  top: 0;
  opacity: 0;
  filter: alpha(opacity=0);
}
.custom-switch input:checked ~ .slide-button {
  right: 2px;
}
.custom-switch input:checked ~ span {
  background-color: #8da85e;
}
.custom-switch input:checked ~ span span:first-of-type {
  color: #FFFFFF;
  display: block;
}
.custom-switch input:checked ~ span span:last-of-type {
  color: #666666;
  display: none;
}
.custom-switch > span {
  display: block;
  height: 100%;
  position: absolute;
  left: 0;
  width: 100%;
  background-color: #cc3300;
  font-size: 11px;
  -webkit-user-select: none;
  -moz-user-select: none;
  -ms-user-select: none;
  user-select: none;
  -webkit-border-radius: 20px;
  -moz-border-radius: 20px;
  border-radius: 20px;
}
.custom-switch > span span {
  z-index: 5;
  display: block;
  width: 50%;
  position: absolute;
  top: 1px;
  left: 0;
  -webkit-box-sizing: border-box;
  -moz-box-sizing: border-box;
  box-sizing: border-box;
}
.custom-switch > span span:last-child {
  left: 50%;
  color: #FFFFFF;
  display: block;
}
.custom-switch > span span:first-of-type {
  padding-left: 9px;
  display: none;
  color: #666666;
}
.form-preview {
  padding: 15px;
  margin-bottom: 20px;
  background: white;
  border: 1px solid #eee;
}
.form-preview > .form-group:last-child {
  padding-bottom: 0;
}
.form-preview.form-flush {
  border-top: none;
}
.form-elements:before,
.form-tabless-fields:before,
.form-elements:after,
.form-tabless-fields:after {
  content: " ";
  display: table;
}
.form-elements:after,
.form-tabless-fields:after {
  clear: both;
}
.form-elements:before,
.form-tabless-fields:before,
.form-elements:after,
.form-tabless-fields:after {
  content: " ";
  display: table;
}
.form-elements:after,
.form-tabless-fields:after {
  clear: both;
}
.form-control {
  position: relative;
  -webkit-appearance: none;
}
.form-control:focus {
  border: 1px solid #808c8d;
}
.form-control.icon {
  background-repeat: no-repeat;
  background-position: right -2px;
  padding-right: 30px !important;
  background-image: url('../images/bitmap-icons.png');
}
.form-control.icon.plus {
  background-position: right -124px;
}
.form-control.icon.search {
  background-position: right -84px;
}
.form-control.icon.user {
  background-position: right -41px;
}
.form-control.icon.lock {
  background-position: right 0;
}
.form-control.growable {
  width: 110px;
}
.form-control.growable:focus,
.form-control.growable:active {
  width: 200px !important;
}
.form-group {
  position: relative;
  -webkit-box-sizing: border-box;
  -moz-box-sizing: border-box;
  box-sizing: border-box;
}
.form-group:empty {
  display: none;
}
.form-group,
.form-group.layout-item {
  padding-bottom: 20px;
  margin-bottom: 0;
}
.form-group.is-required > label:after {
  color: #ff0000;
  vertical-align: super;
  font-size: 60%;
  content: " *";
  text-shadow: 0 0 2px #b30000;
}
.form-group.span-full {
  width: 100%;
  float: left;
}
.form-group.span-left {
  float: left;
  width: 48.5%;
  clear: left;
}
.form-group.span-right {
  float: right;
  width: 48.5%;
  clear: right;
}
.form-group.layout-relative {
  padding-bottom: 0;
}
.form-group.checkbox-field {
  padding-bottom: 5px;
}
.form-group.number-field > .form-control {
  text-align: right;
}
.form-group.checkbox-align {
  padding-left: 23px;
  margin-top: -5px;
}
.form-group.field-slim.span-left,
.form-group.field-slim.span-right {
  width: 50%;
}
.form-group.field-indent {
  padding-left: 23px;
}
.form-group.input-sidebar-control {
  padding-right: 35px;
}
.form-group.input-sidebar-control .sidebar-control {
  position: absolute;
  right: 8px;
  top: 34px;
  font-size: 16px;
  color: #c4c4c4;
}
.form-group.input-sidebar-control .sidebar-control:hover,
.form-group.input-sidebar-control .sidebar-control:focus {
  text-decoration: none;
  color: #0181b9;
  outline: none;
}
.form-group-preview .form-control {
  background-color: #f6f6f6;
  height: auto;
  min-height: 38px;
}
.form-group-preview .custom-checkbox label,
.form-group-preview .custom-radio label {
  cursor: default;
}
.help-block {
  font-size: 12px;
  margin-bottom: 0;
}
.help-block.before-field {
  margin-top: 0;
  margin-bottom: 10px;
}
.input-with-icon {
  position: relative;
}
.input-with-icon > .icon {
  position: absolute;
  z-index: 2;
  padding: 13px;
  pointer-events: none;
  color: #bdbdbd;
  font-size: 15px;
}
.input-with-icon.right-align > .icon {
  right: 0;
}
.input-with-icon.right-align input {
  padding-right: 32px !important;
}
.input-with-icon.left-align > .icon {
  left: 0;
}
.input-with-icon.left-align input {
  padding-left: 32px !important;
}
.field-section {
  border-bottom: 1px solid #e0e0e0;
  padding-top: 3px;
  padding-bottom: 7px;
}
.field-section > h4 {
  color: rgba(0, 0, 0, 0.6);
}
.field-section > p:first-child,
.field-section > h4:first-child {
  margin: 0;
}
.field-section.is-collapsible {
  cursor: pointer;
}
.field-section.is-collapsible > h4:before {
  display: inline-block;
  font-family: FontAwesome;
  font-weight: normal;
  font-style: normal;
  text-decoration: inherit;
  -webkit-font-smoothing: antialiased;
  *margin-right: .3em;
  vertical-align: baseline;
  content: "\f0d7";
  margin: 0 8px;
  float: right;
  color: rgba(0, 0, 0, 0.4);
}
.field-section.is-collapsible:hover {
  border-bottom: 1px solid #c7c7c7;
}
.field-section.is-collapsible:hover > h4:before {
  color: inherit;
}
.field-textarea {
  resize: vertical;
}
.field-textarea.size-tiny {
  min-height: 50px;
}
.field-textarea.size-small {
  min-height: 100px;
}
.field-textarea.size-large {
  min-height: 200px;
}
.field-textarea.size-huge {
  min-height: 250px;
}
.field-textarea.size-giant {
  min-height: 350px;
}
.field-checkboxlist .checkbox:last-of-type {
  margin-bottom: 0;
}
.field-checkboxlist-scrollable {
  background: white;
  border: 1px solid #e2e2e2;
  padding-left: 15px;
  height: 300px;
}
.field-checkboxlist-scrollable .checkbox {
  margin-top: 15px;
  margin-bottom: 5px;
}
.field-checkboxlist-scrollable .checkbox ~ .checkbox {
  margin-top: 0;
}
.field-recordfinder {
  background-color: #ffffff;
  border: 1px solid #e0e0e0;
  overflow: hidden;
  position: relative;
}
.field-recordfinder .form-control {
  background: transparent;
  border-color: transparent;
  height: auto;
  text-overflow: ellipsis;
  overflow: hidden;
  white-space: nowrap;
  padding: 8px 30px 10px 11px;
}
.field-recordfinder .btn {
  background: transparent;
  position: absolute;
  right: -2px;
  top: 50%;
  margin-top: -44px;
  height: 88px;
  color: #595959;
}
.field-recordfinder .btn i {
  font-size: 14px;
}
.field-recordfinder .btn:hover {
  color: #333333;
}
.field-recordfinder .text-muted i {
  font-size: 14px;
  position: relative;
  top: 1px;
  display: inline-block;
  margin: 0 2px;
}
.field-recordfinder .primary {
  font-weight: 600;
}
.recordfinder-search {
  background-position: right -81px !important;
  border-top: none  !important;
  border-left: none  !important;
  border-right: none  !important;
  border-radius: 0;
}
.form-buttons {
  padding-bottom: 20px;
  font-size: 0;
}
.form-buttons:before,
.form-buttons:after {
  content: " ";
  display: table;
}
.form-buttons:after {
  clear: both;
}
.form-buttons:before,
.form-buttons:after {
  content: " ";
  display: table;
}
.form-buttons:after {
  clear: both;
}
.form-buttons .btn {
  margin-right: 10px;
}
.form-buttons .btn.no-margin-right {
  margin-right: 0;
}
.form-buttons .pull-right {
  margin-right: 0;
  margin-left: 10px;
}
.form-buttons.buttons-offset {
  padding-left: 20px;
}
body.slim-container .form-buttons {
  padding: 0 20px 20px;
}
@media (max-width: 769px) {
  .form-group.span-left,
  .form-group.span-right {
    width: 100%;
    clear: none;
  }
}
<<<<<<< HEAD
=======
.form-group .select2-container {
  width: 100%!important;
}
.select2-dropdown {
  z-index: 10000;
}
>>>>>>> 8b147015
[data-control=toolbar] .form-control {
  display: inline-block;
  margin-right: 15px;
}
[data-control=toolbar] .form-control.width-50 {
  width: 50px;
}
[data-control=toolbar] .form-control.width-100 {
  width: 100px;
}
[data-control=toolbar] .form-control.width-150 {
  width: 150px;
}
[data-control=toolbar] input[type=text].form-control,
[data-control=toolbar] label {
  position: relative;
  top: 5px;
}
[data-control=toolbar] label {
  margin-right: 7px;
}
[data-control=toolbar] label.standalone {
  margin-right: 15px;
}
[data-control=toolbar] .select2-container {
  display: inline-block;
  width: auto;
  height: 36px;
<<<<<<< HEAD
}
[data-control=toolbar] .select2-container .select2-selection {
  height: 34px;
  line-height: 34px;
=======
  margin-right: 15px;
}
[data-control=toolbar] .select2-container .select2-selection__rendered {
  line-height: 17px;
}
[data-control=toolbar] .select2-container .select2-selection--single {
  height: 36px;
>>>>>>> 8b147015
}
[data-control=toolbar] select.form-control.custom-select {
  display: none;
}
tr.rowlink td {
  cursor: pointer;
}
tr.rowlink td.nolink {
  cursor: auto;
}
.table tbody tr.rowlink:hover td {
  background-color: #f5f5f5;
}
a.rowlink {
  color: inherit;
  font: inherit;
  text-decoration: inherit;
}
table {
  max-width: 100%;
  background-color: transparent;
}
th {
  text-align: left;
}
.table {
  width: 100%;
  margin-bottom: 20px;
  border-collapse: separate;
}
.table > thead > tr > th,
.table > tbody > tr > th,
.table > tfoot > tr > th,
.table > thead > tr > td,
.table > tbody > tr > td,
.table > tfoot > tr > td {
  padding: 8px;
  line-height: 1.42857143;
  vertical-align: top;
  border-top: 1px solid #dddddd;
}
.table > thead > tr > th {
  vertical-align: bottom;
  border-bottom: 2px solid #dddddd;
}
.table > caption + thead > tr:first-child > th,
.table > colgroup + thead > tr:first-child > th,
.table > thead:first-child > tr:first-child > th,
.table > caption + thead > tr:first-child > td,
.table > colgroup + thead > tr:first-child > td,
.table > thead:first-child > tr:first-child > td {
  border-top: 0;
}
.table > tbody + tbody {
  border-top: 2px solid #dddddd;
}
.table .table {
  background-color: #f9f9f9;
}
.table-condensed > thead > tr > th,
.table-condensed > tbody > tr > th,
.table-condensed > tfoot > tr > th,
.table-condensed > thead > tr > td,
.table-condensed > tbody > tr > td,
.table-condensed > tfoot > tr > td {
  padding: 5px;
}
.table-bordered {
  border: 1px solid #dddddd;
}
.table-bordered > thead > tr > th,
.table-bordered > tbody > tr > th,
.table-bordered > tfoot > tr > th,
.table-bordered > thead > tr > td,
.table-bordered > tbody > tr > td,
.table-bordered > tfoot > tr > td {
  border: 1px solid #dddddd;
}
.table-bordered > thead > tr > th,
.table-bordered > thead > tr > td {
  border-bottom-width: 2px;
}
.table-striped > tbody > tr:nth-child(odd) > td,
.table-striped > tbody > tr:nth-child(odd) > th {
  background-color: #f9f9f9;
}
.table-hover > tbody > tr:hover > td,
.table-hover > tbody > tr:hover > th {
  background-color: #f5f5f5;
}
table col[class*="col-"] {
  position: static;
  float: none;
  display: table-column;
}
table td[class*="col-"],
table th[class*="col-"] {
  position: static;
  float: none;
  display: table-cell;
}
.table > thead > tr > td.active,
.table > tbody > tr > td.active,
.table > tfoot > tr > td.active,
.table > thead > tr > th.active,
.table > tbody > tr > th.active,
.table > tfoot > tr > th.active,
.table > thead > tr.active > td,
.table > tbody > tr.active > td,
.table > tfoot > tr.active > td,
.table > thead > tr.active > th,
.table > tbody > tr.active > th,
.table > tfoot > tr.active > th {
  background-color: #f5f5f5;
}
.table-hover > tbody > tr > td.active:hover,
.table-hover > tbody > tr > th.active:hover,
.table-hover > tbody > tr.active:hover > td,
.table-hover > tbody > tr.active:hover > th {
  background-color: #e8e8e8;
}
.table > thead > tr > td.success,
.table > tbody > tr > td.success,
.table > tfoot > tr > td.success,
.table > thead > tr > th.success,
.table > tbody > tr > th.success,
.table > tfoot > tr > th.success,
.table > thead > tr.success > td,
.table > tbody > tr.success > td,
.table > tfoot > tr.success > td,
.table > thead > tr.success > th,
.table > tbody > tr.success > th,
.table > tfoot > tr.success > th {
  background-color: #dff0d8;
}
.table-hover > tbody > tr > td.success:hover,
.table-hover > tbody > tr > th.success:hover,
.table-hover > tbody > tr.success:hover > td,
.table-hover > tbody > tr.success:hover > th {
  background-color: #d0e9c6;
}
.table > thead > tr > td.info,
.table > tbody > tr > td.info,
.table > tfoot > tr > td.info,
.table > thead > tr > th.info,
.table > tbody > tr > th.info,
.table > tfoot > tr > th.info,
.table > thead > tr.info > td,
.table > tbody > tr.info > td,
.table > tfoot > tr.info > td,
.table > thead > tr.info > th,
.table > tbody > tr.info > th,
.table > tfoot > tr.info > th {
  background-color: #d9edf7;
}
.table-hover > tbody > tr > td.info:hover,
.table-hover > tbody > tr > th.info:hover,
.table-hover > tbody > tr.info:hover > td,
.table-hover > tbody > tr.info:hover > th {
  background-color: #c4e3f3;
}
.table > thead > tr > td.warning,
.table > tbody > tr > td.warning,
.table > tfoot > tr > td.warning,
.table > thead > tr > th.warning,
.table > tbody > tr > th.warning,
.table > tfoot > tr > th.warning,
.table > thead > tr.warning > td,
.table > tbody > tr.warning > td,
.table > tfoot > tr.warning > td,
.table > thead > tr.warning > th,
.table > tbody > tr.warning > th,
.table > tfoot > tr.warning > th {
  background-color: #fcf8e3;
}
.table-hover > tbody > tr > td.warning:hover,
.table-hover > tbody > tr > th.warning:hover,
.table-hover > tbody > tr.warning:hover > td,
.table-hover > tbody > tr.warning:hover > th {
  background-color: #faf2cc;
}
.table > thead > tr > td.danger,
.table > tbody > tr > td.danger,
.table > tfoot > tr > td.danger,
.table > thead > tr > th.danger,
.table > tbody > tr > th.danger,
.table > tfoot > tr > th.danger,
.table > thead > tr.danger > td,
.table > tbody > tr.danger > td,
.table > tfoot > tr.danger > td,
.table > thead > tr.danger > th,
.table > tbody > tr.danger > th,
.table > tfoot > tr.danger > th {
  background-color: #f2dede;
}
.table-hover > tbody > tr > td.danger:hover,
.table-hover > tbody > tr > th.danger:hover,
.table-hover > tbody > tr.danger:hover > td,
.table-hover > tbody > tr.danger:hover > th {
  background-color: #ebcccc;
}
@media (max-width: 767px) {
  .table-responsive {
    width: 100%;
    margin-bottom: 15px;
    overflow-y: hidden;
    overflow-x: scroll;
    -ms-overflow-style: -ms-autohiding-scrollbar;
    border: 1px solid #dddddd;
    -webkit-overflow-scrolling: touch;
  }
  .table-responsive > .table {
    margin-bottom: 0;
  }
  .table-responsive > .table > thead > tr > th,
  .table-responsive > .table > tbody > tr > th,
  .table-responsive > .table > tfoot > tr > th,
  .table-responsive > .table > thead > tr > td,
  .table-responsive > .table > tbody > tr > td,
  .table-responsive > .table > tfoot > tr > td {
    white-space: nowrap;
  }
  .table-responsive > .table-bordered {
    border: 0;
  }
  .table-responsive > .table-bordered > thead > tr > th:first-child,
  .table-responsive > .table-bordered > tbody > tr > th:first-child,
  .table-responsive > .table-bordered > tfoot > tr > th:first-child,
  .table-responsive > .table-bordered > thead > tr > td:first-child,
  .table-responsive > .table-bordered > tbody > tr > td:first-child,
  .table-responsive > .table-bordered > tfoot > tr > td:first-child {
    border-left: 0;
  }
  .table-responsive > .table-bordered > thead > tr > th:last-child,
  .table-responsive > .table-bordered > tbody > tr > th:last-child,
  .table-responsive > .table-bordered > tfoot > tr > th:last-child,
  .table-responsive > .table-bordered > thead > tr > td:last-child,
  .table-responsive > .table-bordered > tbody > tr > td:last-child,
  .table-responsive > .table-bordered > tfoot > tr > td:last-child {
    border-right: 0;
  }
  .table-responsive > .table-bordered > tbody > tr:last-child > th,
  .table-responsive > .table-bordered > tfoot > tr:last-child > th,
  .table-responsive > .table-bordered > tbody > tr:last-child > td,
  .table-responsive > .table-bordered > tfoot > tr:last-child > td {
    border-bottom: 0;
  }
}
table.table.data {
  font-size: 12px;
}
table.table.data thead {
  background: #ffffff;
}
table.table.data thead td,
table.table.data thead th {
  border-width: 1px;
  border-top: 1px solid #e2e2e2 !important;
  border-color: #e2e2e2;
  padding: 0;
  font-weight: normal;
}
table.table.data thead td > a,
table.table.data thead th > a,
table.table.data thead td > span,
table.table.data thead th > span {
  display: block;
  padding: 13px 15px;
  text-transform: uppercase;
  color: #333333;
  text-decoration: none;
}
table.table.data thead td > a:hover,
table.table.data thead th > a:hover,
table.table.data thead td > span:hover,
table.table.data thead th > span:hover {
  color: #000000;
}
table.table.data thead td.sort-desc > span:after,
table.table.data thead th.sort-desc > span:after,
table.table.data thead td.sort-desc > a:after,
table.table.data thead th.sort-desc > a:after {
  font-size: 14px;
  line-height: 14px;
  display: inline-block;
  margin-left: 8px;
  vertical-align: baseline;
  opacity: 0.2;
  filter: alpha(opacity=20);
  font-family: FontAwesome;
  font-weight: normal;
  font-style: normal;
  text-decoration: inherit;
  -webkit-font-smoothing: antialiased;
  *margin-right: .3em;
  content: "\f107";
}
table.table.data thead td.sort-desc > span:hover:after,
table.table.data thead th.sort-desc > span:hover:after,
table.table.data thead td.sort-desc > a:hover:after,
table.table.data thead th.sort-desc > a:hover:after {
  opacity: 0.6;
  filter: alpha(opacity=60);
}
table.table.data thead td.sort-asc > span:after,
table.table.data thead th.sort-asc > span:after,
table.table.data thead td.sort-asc > a:after,
table.table.data thead th.sort-asc > a:after {
  font-size: 14px;
  line-height: 14px;
  display: inline-block;
  margin-left: 8px;
  vertical-align: baseline;
  opacity: 0.2;
  filter: alpha(opacity=20);
  font-family: FontAwesome;
  font-weight: normal;
  font-style: normal;
  text-decoration: inherit;
  -webkit-font-smoothing: antialiased;
  *margin-right: .3em;
  content: "\f106";
}
table.table.data thead td.sort-asc > span:hover:after,
table.table.data thead th.sort-asc > span:hover:after,
table.table.data thead td.sort-asc > a:hover:after,
table.table.data thead th.sort-asc > a:hover:after {
  opacity: 0.6;
  filter: alpha(opacity=60);
}
table.table.data thead td.active,
table.table.data thead th.active {
  background-color: inherit;
}
table.table.data thead td.active > span:after,
table.table.data thead th.active > span:after,
table.table.data thead td.active > a:after,
table.table.data thead th.active > a:after {
  color: #c63e26;
  opacity: 1 !important;
  filter: alpha(opacity=100) !important;
}
table.table.data thead tr th:first-child {
  padding-left: 5px;
}
table.table.data tbody tr:nth-child(even) td,
table.table.data tbody tr:nth-child(even) th {
  background-color: #f5f5f5;
}
table.table.data tbody td,
table.table.data tbody th {
  padding: 11px 15px;
  color: #666666;
  border-color: #eeeeee;
}
table.table.data tbody td a,
table.table.data tbody th a {
  color: #666666;
}
table.table.data tbody td a:hover,
table.table.data tbody th a:hover {
  text-decoration: none;
}
table.table.data tbody td div.progress,
table.table.data tbody th div.progress {
  position: relative;
  overflow: visible;
  height: auto;
  margin-bottom: 0;
  background-color: transparent;
  -webkit-border-radius: 0;
  -moz-border-radius: 0;
  border-radius: 0;
  -webkit-box-shadow: none;
  box-shadow: none;
}
table.table.data tbody td div.progress div.bar,
table.table.data tbody th div.progress div.bar {
  position: absolute;
  left: -15px;
  top: -11px;
  bottom: -11px;
  background: #0181b9;
  opacity: 0.3;
  filter: alpha(opacity=30);
}
table.table.data tbody td div.progress a,
table.table.data tbody th div.progress a {
  position: relative;
}
table.table.data tbody tr:first-child th,
table.table.data tbody tr:first-child td {
  border-top-width: 0;
}
table.table.data tbody tr td:first-child {
  border-left: 3px solid transparent;
  padding-left: 17px;
}
table.table.data tbody tr.active td {
  color: #000000;
}
table.table.data tbody tr.active td:first-child {
  border-left: 3px solid #ff9933;
}
table.table.data tbody tr:not(.no-data):hover td,
table.table.data tbody tr:not(.no-data).selected td {
  background: #4da7e8 !important;
  color: white;
}
table.table.data tbody tr:not(.no-data):hover td a,
table.table.data tbody tr:not(.no-data).selected td a,
table.table.data tbody tr:not(.no-data):hover td span,
table.table.data tbody tr:not(.no-data).selected td span,
table.table.data tbody tr:not(.no-data):hover td i[class^="icon-"],
table.table.data tbody tr:not(.no-data).selected td i[class^="icon-"] {
  color: white;
}
table.table.data tbody tr.hidden td,
table.table.data tbody tr.hidden th,
table.table.data tbody tr.hidden td a,
table.table.data tbody tr.hidden th a {
  display: none;
}
table.table.data tbody tr.strike td,
table.table.data tbody tr.strike th,
table.table.data tbody tr.strike td a,
table.table.data tbody tr.strike th a {
  text-decoration: line-through;
}
table.table.data tbody tr.processing td,
table.table.data tbody tr.processing th,
table.table.data tbody tr.processing td a,
table.table.data tbody tr.processing th a {
  color: #666666;
}
table.table.data tbody tr.negative td,
table.table.data tbody tr.negative th,
table.table.data tbody tr.negative td a,
table.table.data tbody tr.negative th a {
  color: #b2341c;
}
table.table.data tbody tr.positive td,
table.table.data tbody tr.positive th,
table.table.data tbody tr.positive td a,
table.table.data tbody tr.positive th a {
  color: #278731;
}
table.table.data tbody tr.disabled td,
table.table.data tbody tr.deleted td,
table.table.data tbody tr.disabled th,
table.table.data tbody tr.deleted th,
table.table.data tbody tr.disabled td a,
table.table.data tbody tr.deleted td a,
table.table.data tbody tr.disabled th a,
table.table.data tbody tr.deleted th a {
  color: #888888;
}
table.table.data tbody tr.new td,
table.table.data tbody tr.important td,
table.table.data tbody tr.new th,
table.table.data tbody tr.important th,
table.table.data tbody tr.new td a,
table.table.data tbody tr.important td a,
table.table.data tbody tr.new th a,
table.table.data tbody tr.important th a {
  font-weight: 600;
}
table.table.data tbody tr.safe td,
table.table.data tbody tr.special td,
table.table.data tbody tr.safe th,
table.table.data tbody tr.special th,
table.table.data tbody tr.safe td a,
table.table.data tbody tr.special td a,
table.table.data tbody tr.safe th a,
table.table.data tbody tr.special th a {
  color: #98a7a8;
}
table.table.data tbody td.column-break-word {
  word-wrap: break-word;
  word-break: break-all;
}
table.table.data tbody td.column-single-line {
  overflow: hidden;
  text-overflow: ellipsis;
  white-space: nowrap;
}
table.table.data tbody td.column-slim {
  padding-left: 0;
  padding-right: 0;
}
table.table.data tbody.icons td i[class^="icon-"] {
  display: inline-block;
  margin-right: 7px;
  font-size: 15px;
  color: #95a5a6;
  position: relative;
  top: 1px;
}
table.table.data tbody.clickable {
  cursor: pointer;
  -webkit-user-select: none;
  -moz-user-select: none;
  -ms-user-select: none;
  user-select: none;
}
table.table.data tbody td.column-compact {
  padding: 0;
}
table.table.data tfoot a {
  color: #666666;
  text-decoration: none;
}
table.table.data tfoot td,
table.table.data tfoot th {
  border-color: #e2e2e2;
  padding: 10px 15px;
}
table.table.data th.list-cell-type-switch,
table.table.data td.list-cell-type-switch {
  text-align: center;
}
table.table.data .list-checkbox {
  padding-left: 16px;
  padding-right: 8px;
  width: 52px;
  vertical-align: top;
  border-right: 1px solid #eeeeee;
}
table.table.data .list-checkbox .checkbox {
  margin: 0;
}
table.table.data .list-checkbox .custom-checkbox {
  position: relative;
  top: 5px;
  left: -2px;
}
table.table.data .list-checkbox .custom-checkbox label {
  margin-right: 0;
}
table.table.data thead tr th.list-checkbox {
  padding: 18px 0 0 20px;
}
table.table.data .list-tree {
  width: 10px;
  padding: 0;
}
table.table.data .list-tree a.list-expand-collapse {
  padding: 5px;
  display: block;
  text-align: center;
  font-size: 14px;
  position: relative;
  top: 5px;
  left: 10px;
  text-decoration: none !important;
}
table.table.data tr.list-tree-level-1 a.list-expand-collapse {
  left: 30px;
}
table.table.data tr.list-tree-level-1 td.list-cell-index-1 {
  padding-left: 35px;
}
table.table.data tr.list-tree-level-2 a.list-expand-collapse {
  left: 40px;
}
table.table.data tr.list-tree-level-2 td.list-cell-index-1 {
  padding-left: 45px;
}
table.table.data tr.list-tree-level-3 a.list-expand-collapse {
  left: 50px;
}
table.table.data tr.list-tree-level-3 td.list-cell-index-1 {
  padding-left: 55px;
}
table.table.data tr.list-tree-level-4 a.list-expand-collapse {
  left: 60px;
}
table.table.data tr.list-tree-level-4 td.list-cell-index-1 {
  padding-left: 65px;
}
table.table.data tr.list-tree-level-5 a.list-expand-collapse {
  left: 70px;
}
table.table.data tr.list-tree-level-5 td.list-cell-index-1 {
  padding-left: 75px;
}
table.table.data tr.list-tree-level-6 a.list-expand-collapse {
  left: 80px;
}
table.table.data tr.list-tree-level-6 td.list-cell-index-1 {
  padding-left: 85px;
}
table.table.data tr.list-tree-level-7 a.list-expand-collapse {
  left: 90px;
}
table.table.data tr.list-tree-level-7 td.list-cell-index-1 {
  padding-left: 95px;
}
table.table.data tr.list-tree-level-8 a.list-expand-collapse {
  left: 100px;
}
table.table.data tr.list-tree-level-8 td.list-cell-index-1 {
  padding-left: 105px;
}
table.table.data tr.list-tree-level-9 a.list-expand-collapse {
  left: 110px;
}
table.table.data tr.list-tree-level-9 td.list-cell-index-1 {
  padding-left: 115px;
}
table.table.data tr.list-tree-level-10 a.list-expand-collapse {
  left: 120px;
}
table.table.data tr.list-tree-level-10 td.list-cell-index-1 {
  padding-left: 125px;
}
table.table.data tr.list-tree-level-11 a.list-expand-collapse {
  left: 130px;
}
table.table.data tr.list-tree-level-11 td.list-cell-index-1 {
  padding-left: 135px;
}
table.table.data tr.list-tree-level-12 a.list-expand-collapse {
  left: 140px;
}
table.table.data tr.list-tree-level-12 td.list-cell-index-1 {
  padding-left: 145px;
}
table.table.data tr.list-tree-level-13 a.list-expand-collapse {
  left: 150px;
}
table.table.data tr.list-tree-level-13 td.list-cell-index-1 {
  padding-left: 155px;
}
table.table.data tr.list-tree-level-14 a.list-expand-collapse {
  left: 160px;
}
table.table.data tr.list-tree-level-14 td.list-cell-index-1 {
  padding-left: 165px;
}
table.table.data tr.list-tree-level-15 a.list-expand-collapse {
  left: 170px;
}
table.table.data tr.list-tree-level-15 td.list-cell-index-1 {
  padding-left: 175px;
}
table.table.data tr.list-tree-level-16 a.list-expand-collapse {
  left: 180px;
}
table.table.data tr.list-tree-level-16 td.list-cell-index-1 {
  padding-left: 185px;
}
table.table.data tr.list-tree-level-17 a.list-expand-collapse {
  left: 190px;
}
table.table.data tr.list-tree-level-17 td.list-cell-index-1 {
  padding-left: 195px;
}
table.table.data tr.list-tree-level-18 a.list-expand-collapse {
  left: 200px;
}
table.table.data tr.list-tree-level-18 td.list-cell-index-1 {
  padding-left: 205px;
}
table.table.data tr.list-tree-level-19 a.list-expand-collapse {
  left: 210px;
}
table.table.data tr.list-tree-level-19 td.list-cell-index-1 {
  padding-left: 215px;
}
table.table.data tr.list-tree-level-20 a.list-expand-collapse {
  left: 220px;
}
table.table.data tr.list-tree-level-20 td.list-cell-index-1 {
  padding-left: 225px;
}
table.table.data tr.list-tree-level-21 a.list-expand-collapse {
  left: 230px;
}
table.table.data tr.list-tree-level-21 td.list-cell-index-1 {
  padding-left: 235px;
}
table.table.data tr.list-tree-level-22 a.list-expand-collapse {
  left: 240px;
}
table.table.data tr.list-tree-level-22 td.list-cell-index-1 {
  padding-left: 245px;
}
table.table.data tr.list-tree-level-23 a.list-expand-collapse {
  left: 250px;
}
table.table.data tr.list-tree-level-23 td.list-cell-index-1 {
  padding-left: 255px;
}
table.table.data tr.list-tree-level-24 a.list-expand-collapse {
  left: 260px;
}
table.table.data tr.list-tree-level-24 td.list-cell-index-1 {
  padding-left: 265px;
}
table.table.data tr.list-tree-level-25 a.list-expand-collapse {
  left: 270px;
}
table.table.data tr.list-tree-level-25 td.list-cell-index-1 {
  padding-left: 275px;
}
.list-preview {
  padding: 0;
  margin-bottom: 20px;
  background: white;
  border: 1px solid #e2e2e2;
}
.list-preview .list-header:first-child {
  padding-top: 20px;
}
.list-preview .control-list:last-child > table {
  margin-bottom: 0;
}
.list-flush table.table.data thead tr th {
  border-top: none !important;
}
.control-list p.no-data {
  padding: 18px 20px;
  margin: 0 20px;
  color: #666666;
  font-size: 14px;
  text-align: center;
  font-weight: 300;
  -webkit-border-radius: 2px;
  -moz-border-radius: 2px;
  border-radius: 2px;
}
.control-list table.table.data .list-setup {
  width: 48px;
}
.control-list table.table.data .list-setup a {
  display: block;
  color: #000000;
}
.control-list table.table.data .list-setup a:before {
  font-size: 14px;
  line-height: 14px;
  font-family: FontAwesome;
  font-weight: normal;
  font-style: normal;
  text-decoration: inherit;
  -webkit-font-smoothing: antialiased;
  *margin-right: .3em;
  content: "\f0ca";
  display: inline-block;
  margin-left: 8px;
  vertical-align: baseline;
  opacity: 0.6;
  filter: alpha(opacity=60);
}
.control-list table.table.data .list-setup a:hover:before {
  opacity: 1;
  filter: alpha(opacity=100);
  color: #4da7e8 !important;
}
.control-list table.table.data .list-pagination {
  font-size: 14px;
  text-align: right;
  padding-top: 20px;
}
.control-list table.table.data .list-pagination .loading-indicator div {
  margin-left: 20px;
  font-size: 12px;
}
.list-header {
  background-color: transparent;
  padding: 0 20px 1px 20px;
}
.list-header h3 {
  font-size: 14px;
  color: #7e8c8d;
  text-transform: uppercase;
  font-weight: 600;
  margin-top: 0;
  margin-bottom: 15px;
}
.report-widget .table-container {
  margin: -15px;
}
.report-widget .table-container table.table.data {
  margin-bottom: 0;
}
.report-widget .table-container table.table.data thead tr th {
  border-top: none !important;
}
.report-widget .table-container table.table.data tbody tr:nth-child(even) td,
.report-widget .table-container table.table.data tbody tr:nth-child(even) th {
  background-color: transparent;
}
@media only screen and (max-width: 960px) {
  .control-list table,
  .control-list thead,
  .control-list tbody,
  .control-list th,
  .control-list td,
  .control-list tr {
    display: block;
  }
  .control-list table {
    position: relative;
    border-top: 1px solid #e2e2e2;
  }
  .control-list table thead tr td,
  .control-list table thead tr th {
    position: absolute;
    top: -9999px;
    left: -9999px;
  }
  .control-list table thead tr th.list-setup {
    position: absolute;
    top: auto;
    left: auto;
    bottom: 0;
    right: 0;
    border: none!important;
  }
  .control-list table thead tr th.list-setup a {
    padding: 10px 15px;
  }
  .control-list table tbody tr {
    border-bottom: 1px solid #e2e2e2;
  }
  .control-list table tbody tr td {
    border: none;
    border-left: 3px solid transparent;
    position: relative;
    padding-left: 40%!important;
    white-space: normal;
    text-align: left;
    min-height: 40px;
  }
  .control-list table tbody tr td:before {
    position: absolute;
    top: 0;
    left: 0;
    width: 35%;
    padding: 11px 15px;
    white-space: nowrap;
    text-align: left;
    color: #333333;
    content: attr(data-title);
  }
  .control-list table tbody tr:hover td:before {
    color: white !important;
  }
  .control-list table tbody tr.active td {
    border-left: 3px solid #ff9933;
  }
  .control-list table tbody tr.active td:before {
    color: #000000;
  }
  .control-list table tbody tr td.list-setup {
    display: none;
  }
  .control-list table tfoot tr td {
    border: none;
  }
  .control-list table .list-checkbox {
    width: 100% !important;
    border-right: none !important;
    padding-left: 16px !important;
  }
}
.caret {
  display: inline-block;
  width: 0;
  height: 0;
  margin-left: 2px;
  vertical-align: middle;
  border-top: 4px solid;
  border-right: 4px solid transparent;
  border-left: 4px solid transparent;
}
.dropdown {
  position: relative;
}
.dropdown-toggle:focus {
  outline: 0;
}
.dropdown-menu {
  position: absolute;
  top: 100%;
  left: 0;
  z-index: 1000;
  display: none;
  float: left;
  min-width: 160px;
  padding: 5px 0;
  margin: 2px 0 0;
  list-style: none;
  font-size: 14px;
  background-color: #ffffff;
  border: 1px solid #cccccc;
  border: 1px solid #949ea6;
  border-radius: 2px;
  -webkit-box-shadow: 0 6px 12px rgba(0, 0, 0, 0.175);
  box-shadow: 0 6px 12px rgba(0, 0, 0, 0.175);
  background-clip: padding-box;
}
.dropdown-menu.pull-right {
  right: 0;
  left: auto;
}
.dropdown-menu .divider {
  height: 1px;
  margin: 9px 0;
  overflow: hidden;
  background-color: #e5e5e5;
}
.dropdown-menu > li > a {
  display: block;
  padding: 3px 20px;
  clear: both;
  font-weight: normal;
  line-height: 1.42857143;
  color: #39454a;
  white-space: nowrap;
}
.dropdown-menu > li > a:hover,
.dropdown-menu > li > a:focus {
  text-decoration: none;
  color: #262626;
  background-color: #f5f5f5;
}
.dropdown-menu > .active > a,
.dropdown-menu > .active > a:hover,
.dropdown-menu > .active > a:focus {
  color: #ffffff;
  text-decoration: none;
  outline: 0;
  background-color: #5fb6f5;
}
.dropdown-menu > .disabled > a,
.dropdown-menu > .disabled > a:hover,
.dropdown-menu > .disabled > a:focus {
  color: #999999;
}
.dropdown-menu > .disabled > a:hover,
.dropdown-menu > .disabled > a:focus {
  text-decoration: none;
  background-color: transparent;
  background-image: none;
  filter: progid:DXImageTransform.Microsoft.gradient(enabled = false);
  cursor: not-allowed;
}
.open > .dropdown-menu {
  display: block;
}
.open > a {
  outline: 0;
}
.dropdown-menu-right {
  left: auto;
  right: 0;
}
.dropdown-menu-left {
  left: 0;
  right: auto;
}
.dropdown-header {
  display: block;
  padding: 3px 20px;
  font-size: 12px;
  line-height: 1.42857143;
  color: #999999;
}
.dropdown-backdrop {
  position: fixed;
  left: 0;
  right: 0;
  bottom: 0;
  top: 0;
  z-index: 990;
}
.pull-right > .dropdown-menu {
  right: 0;
  left: auto;
}
.dropup .caret {
  border-top: 0;
  border-bottom: 4px solid;
  content: "";
}
.dropup .dropdown-menu {
  top: auto;
  bottom: 100%;
  margin-bottom: 1px;
}
.dropdown-menu {
  padding: 0;
  background: transparent;
  border: none;
  -webkit-box-shadow: none;
  box-shadow: none;
}
.dropdown-menu .dropdown-container > ul {
  border: 1px solid #949ea6;
  background-color: #ffffff;
  border-radius: 2px;
  padding: 0;
  list-style: none;
  position: relative;
  margin-top: 7px;
}
.dropdown-menu .dropdown-container > ul:after {
  content: '';
  display: block;
  width: 0;
  height: 0;
  border-left: 7.5px solid transparent;
  border-right: 7.5px solid transparent;
  border-bottom: 8px solid #ffffff;
  position: absolute;
  left: 15px;
  top: -8px;
  z-index: 101;
}
.dropdown-menu .dropdown-container > ul:before {
  content: '';
  display: block;
  width: 0;
  height: 0;
  border-left: 8.5px solid transparent;
  border-right: 8.5px solid transparent;
  border-bottom: 9px solid #949ea6;
  position: absolute;
  left: 14px;
  top: -9px;
  z-index: 100;
}
.dropdown-menu .dropdown-container > ul li a {
  outline: none;
  padding: 8px 15px;
  font-size: 13px;
  display: block;
  color: #39454a;
  position: relative;
}
.dropdown-menu .dropdown-container > ul li a:hover,
.dropdown-menu .dropdown-container > ul li a:focus {
  text-decoration: none;
  color: #ffffff;
  background-color: #2f99da;
}
.dropdown-menu .dropdown-container > ul li a:hover[class^="oc-icon-"]:before,
.dropdown-menu .dropdown-container > ul li a:focus[class^="oc-icon-"]:before,
.dropdown-menu .dropdown-container > ul li a:hover[class*=" oc-icon-"]:before,
.dropdown-menu .dropdown-container > ul li a:focus[class*=" oc-icon-"]:before {
  color: white;
}
.dropdown-menu .dropdown-container > ul li a[class^="oc-icon-"],
.dropdown-menu .dropdown-container > ul li a[class*=" oc-icon-"] {
  padding-left: 30px;
}
.dropdown-menu .dropdown-container > ul li a[class^="oc-icon-"]:before,
.dropdown-menu .dropdown-container > ul li a[class*=" oc-icon-"]:before {
  position: absolute;
  font-size: 14px;
  left: 9px;
  top: 7px;
  color: #949ea6;
}
.dropdown-menu .dropdown-container > ul li.first-item a:hover:after,
.dropdown-menu .dropdown-container > ul li.first-item a:focus:after {
  content: '';
  display: block;
  width: 0;
  height: 0;
  border-left: 7.5px solid transparent;
  border-right: 7.5px solid transparent;
  border-bottom: 8px solid #2f99da;
  position: absolute;
  left: 15px;
  top: -8px;
  z-index: 102;
}
.dropdown-menu .dropdown-container > ul li.dropdown-title {
  display: none;
}
.dropdown-menu .dropdown-container > ul li.divider {
  margin: 0;
}
.dropdown-menu.pull-right .dropdown-container > ul:after {
  left: auto;
  right: 15px;
}
.dropdown-menu.pull-right .dropdown-container > ul:before {
  left: auto;
  right: 14px;
}
.dropdown-menu.pull-right .dropdown-container > ul li.first-item a:hover:after,
.dropdown-menu.pull-right .dropdown-container > ul li.first-item a:focus:after {
  left: auto;
  right: 15px;
}
.dropdown-menu.top .dropdown-container > ul:after {
  content: '';
  display: block;
  width: 0;
  height: 0;
  border-left: 7.5px solid transparent;
  border-right: 7.5px solid transparent;
  border-top: 8px solid #ffffff;
  border-bottom-width: 0;
  top: auto;
  bottom: -8px;
}
.dropdown-menu.top .dropdown-container > ul:before {
  content: '';
  display: block;
  width: 0;
  height: 0;
  border-left: 8.5px solid transparent;
  border-right: 8.5px solid transparent;
  border-top: 9px solid #949ea6;
  border-bottom-width: 0;
  top: auto;
  bottom: -9px;
}
.touch .dropdown-menu .dropdown-container > ul li a:hover {
  color: #39454a;
  background: white;
}
.touch .dropdown-menu .dropdown-container > ul li a:hover:before {
  position: absolute;
  font-size: 14px;
  left: 9px;
  top: 7px;
  color: #949ea6;
}
.touch .dropdown-menu .dropdown-container > ul li.first-item a:hover:after {
  content: '';
  display: none;
}
body.dropdown-open .dropdown-overlay {
  position: fixed;
  left: 0;
  top: 0;
  right: 0;
  bottom: 0;
  z-index: 300;
}
@media (max-width: 480px) {
  body.dropdown-open {
    overflow: hidden;
  }
  body.dropdown-open .dropdown-overlay {
    background: rgba(0, 0, 0, 0.4);
  }
  body.dropdown-open .dropdown-menu {
    overflow: auto;
    overflow-y: scroll;
    position: fixed!important;
    margin: 0!important;
    top: 0!important;
    right: 0!important;
    bottom: 0!important;
    left: 0!important;
    z-index: 1040;
  }
  body.dropdown-open .dropdown-menu .dropdown-container {
    padding: 10px;
    height: 100%;
  }
  body.dropdown-open .dropdown-menu .dropdown-container ul {
    min-height: 100%;
    margin-top: 0;
  }
  body.dropdown-open .dropdown-menu .dropdown-container ul:before,
  body.dropdown-open .dropdown-menu .dropdown-container ul:after {
    display: none;
  }
  body.dropdown-open .dropdown-menu .dropdown-container ul li.dropdown-title {
    display: block;
    padding: 8px 15px;
    border-bottom: 1px solid #c9c9c9;
    color: #39454a;
    position: relative;
    cursor: pointer;
    font-weight: 600;
  }
  body.dropdown-open .dropdown-menu .dropdown-container ul li.dropdown-title:after {
    font-family: FontAwesome;
    font-weight: normal;
    font-style: normal;
    text-decoration: inherit;
    -webkit-font-smoothing: antialiased;
    *margin-right: .3em;
    content: "\f00d";
    position: absolute;
    top: 7px;
    right: 13px;
    opacity: 0.3;
    filter: alpha(opacity=30);
  }
  body.dropdown-open .dropdown-menu .dropdown-container ul li.first-item a:hover:after,
  body.dropdown-open .dropdown-menu .dropdown-container ul li.first-item :focus:after {
    content: '';
    display: none;
  }
}
div.control-popover {
  position: absolute;
  background-clip: content-box;
  left: 0;
  top: 0;
  z-index: 570;
  visibility: hidden;
}
div.control-popover.in,
div.control-popover.fade {
  visibility: visible;
}
div.control-popover.fade > div {
  opacity: 0;
  filter: alpha(opacity=0);
  -webkit-transition: all 0.3s, width 0s;
  transition: all 0.3s, width 0s;
  -webkit-transform: scale(0.7);
  -ms-transform: scale(0.7);
  transform: scale(0.7);
}
div.control-popover.fade.in > div {
  opacity: 1;
  filter: alpha(opacity=100);
  -webkit-transform: scale(1);
  -ms-transform: scale(1);
  transform: scale(1);
}
div.control-popover > div {
  position: relative;
  background: #ffffff;
  -webkit-box-shadow: 2px 2px 2px rgba(0, 0, 0, 0.05);
  box-shadow: 2px 2px 2px rgba(0, 0, 0, 0.05);
  border-top-right-radius: 5px;
  border-top-left-radius: 5px;
  border-bottom-right-radius: 2px;
  border-bottom-left-radius: 2px;
}
div.control-popover > div:after,
div.control-popover > div:before {
  position: absolute;
}
div.control-popover > div:after {
  z-index: 601;
}
div.control-popover > div:before {
  z-index: 600;
}
div.control-popover.placement-bottom > div {
  border: 1px solid #949ea6;
}
div.control-popover.placement-bottom > div:after {
  content: '';
  display: block;
  width: 0;
  height: 0;
  border-left: 7.5px solid transparent;
  border-right: 7.5px solid transparent;
  border-bottom: 8px solid #ffffff;
  left: 15px;
  top: -8px;
}
div.control-popover.placement-bottom > div:before {
  content: '';
  display: block;
  width: 0;
  height: 0;
  border-left: 8.5px solid transparent;
  border-right: 8.5px solid transparent;
  border-bottom: 9px solid #949ea6;
  left: 14px;
  top: -9px;
}
div.control-popover.placement-top > div:after {
  content: '';
  display: block;
  width: 0;
  height: 0;
  border-left: 7.5px solid transparent;
  border-right: 7.5px solid transparent;
  border-top: 8px solid #ffffff;
  border-bottom-width: 0;
  left: 15px;
  bottom: -8px;
}
div.control-popover.placement-top > div:before {
  content: '';
  display: block;
  width: 0;
  height: 0;
  border-left: 8.5px solid transparent;
  border-right: 8.5px solid transparent;
  border-top: 9px solid #949ea6;
  border-bottom-width: 0;
  left: 14px;
  bottom: -9px;
}
div.control-popover.placement-left > div:after {
  content: '';
  display: block;
  width: 0;
  height: 0;
  border-top: 7.5px solid transparent;
  border-bottom: 7.5px solid transparent;
  border-left: 8px solid #ffffff;
  right: -8px;
  top: 7px;
}
div.control-popover.placement-left > div:before {
  content: '';
  display: block;
  width: 0;
  height: 0;
  border-top: 8.5px solid transparent;
  border-bottom: 8.5px solid transparent;
  border-left: 9px solid #949ea6;
  right: -9px;
  top: 6px;
}
div.control-popover.placement-right > div:after {
  content: '';
  display: block;
  width: 0;
  height: 0;
  border-top: 7.5px solid transparent;
  border-bottom: 7.5px solid transparent;
  border-right: 8px solid #ffffff;
  left: -8px;
  top: 7px;
}
div.control-popover.placement-right > div:before {
  content: '';
  display: block;
  width: 0;
  height: 0;
  border-top: 8.5px solid transparent;
  border-bottom: 8.5px solid transparent;
  border-right: 9px solid #949ea6;
  left: -9px;
  top: 6px;
}
div.control-popover div.popover-body {
  padding: 15px;
}
div.control-popover div.popover-body.form-container {
  padding-bottom: 0;
}
div.control-popover div.popover-footer {
  padding: 0 20px 20px 20px;
}
div.control-popover .popover-head {
  background: #d35400;
  padding: 14px 16px;
  position: relative;
  color: #ffffff;
  border-top-right-radius: 2px;
  border-top-left-radius: 2px;
}
div.control-popover .popover-head:before {
  z-index: 602;
  position: absolute;
}
div.control-popover .popover-head h3 {
  font-size: 14px;
  font-weight: 600;
  margin-top: 0;
  margin-bottom: 0;
  padding-right: 15px;
  line-height: 130%;
}
div.control-popover .popover-head p {
  font-size: 13px;
  font-weight: 100;
  margin: 10px 0 0 0;
}
div.control-popover .popover-head .close {
  float: none;
  position: absolute;
  right: 11px;
  top: 12px;
  color: #ffffff;
  outline: none;
}
div.control-popover .popover-head .close:hover {
  opacity: 1;
  filter: alpha(opacity=100);
}
div.control-popover.placement-bottom .popover-head:before {
  content: '';
  display: block;
  width: 0;
  height: 0;
  border-left: 7.5px solid transparent;
  border-right: 7.5px solid transparent;
  border-bottom: 8px solid #d35400;
  left: 15px;
  top: -8px;
}
div.control-popover.placement-left .popover-head:before {
  content: '';
  display: block;
  width: 0;
  height: 0;
  border-top: 7.5px solid transparent;
  border-bottom: 7.5px solid transparent;
  border-left: 8px solid #d35400;
  right: -8px;
  top: 7px;
}
div.control-popover.placement-right .popover-head:before {
  content: '';
  display: block;
  width: 0;
  height: 0;
  border-top: 7.5px solid transparent;
  border-bottom: 7.5px solid transparent;
  border-right: 8px solid #d35400;
  left: -8px;
  top: 7px;
}
div.control-popover.popover-danger > div {
  color: #fff;
  background-color: #ab2a1c;
}
div.control-popover.popover-danger.placement-bottom > div:after {
  content: '';
  display: block;
  width: 0;
  height: 0;
  border-left: 7.5px solid transparent;
  border-right: 7.5px solid transparent;
  border-bottom: 8px solid #ab2a1c;
}
div.control-popover.popover-danger.placement-top > div:after {
  content: '';
  display: block;
  width: 0;
  height: 0;
  border-left: 7.5px solid transparent;
  border-right: 7.5px solid transparent;
  border-top: 8px solid #ab2a1c;
  border-bottom-width: 0;
}
div.control-popover.popover-danger.placement-left > div:after {
  content: '';
  display: block;
  width: 0;
  height: 0;
  border-top: 7.5px solid transparent;
  border-bottom: 7.5px solid transparent;
  border-left: 8px solid #ab2a1c;
}
div.control-popover.popover-danger.placement-right > div:after {
  content: '';
  display: block;
  width: 0;
  height: 0;
  border-top: 7.5px solid transparent;
  border-bottom: 7.5px solid transparent;
  border-right: 8px solid #ab2a1c;
}
div.control-popover.popover-danger .popover-head {
  background-color: #ab2a1c;
}
.popover-highlight {
  position: relative;
  z-index: 562 !important;
}
.popover-highlight:hover,
.popover-highlight:active,
.popover-highlight:focus {
  z-index: 562 !important;
}
div.popover-overlay {
  position: fixed;
  left: 0;
  top: 0;
  right: 0;
  bottom: 0;
  background: rgba(0, 0, 0, 0.3);
  z-index: 560;
}
@media (max-width: 480px) {
  body.popover-open {
    overflow: hidden;
  }
  body.popover-open .control-popover {
    overflow: auto;
    overflow-y: scroll;
    position: fixed;
    margin: 0;
    padding: 10px;
    width: 100% !important;
    z-index: 609;
    top: 0 !important;
    right: 0 !important;
    bottom: 0 !important;
    left: 0 !important;
  }
  body.popover-open .control-popover > div {
    padding: 0;
    min-height: 100%;
    -webkit-box-shadow: none;
    box-shadow: none;
  }
  body.popover-open .control-popover > div:before,
  body.popover-open .control-popover > div:after {
    display: none;
  }
  body.popover-open .control-popover .popover-head:before {
    display: none;
  }
}
.tooltip {
  position: absolute;
  z-index: 1030;
  display: block;
  visibility: visible;
  font-size: 12px;
  line-height: 1.4;
  opacity: 0;
  filter: alpha(opacity=0);
}
.tooltip.in {
  opacity: 0.9;
  filter: alpha(opacity=90);
}
.tooltip.top {
  margin-top: -3px;
  padding: 5px 0;
}
.tooltip.right {
  margin-left: 3px;
  padding: 0 5px;
}
.tooltip.bottom {
  margin-top: 3px;
  padding: 5px 0;
}
.tooltip.left {
  margin-left: -3px;
  padding: 0 5px;
}
.tooltip-inner {
  max-width: 200px;
  padding: 3px 8px;
  color: #ffffff;
  text-align: center;
  text-decoration: none;
  background-color: #34495e;
  border-radius: 2px;
}
.tooltip-arrow {
  position: absolute;
  width: 0;
  height: 0;
  border-color: transparent;
  border-style: solid;
}
.tooltip.top .tooltip-arrow {
  bottom: 0;
  left: 50%;
  margin-left: -5px;
  border-width: 5px 5px 0;
  border-top-color: #34495e;
}
.tooltip.top-left .tooltip-arrow {
  bottom: 0;
  left: 5px;
  border-width: 5px 5px 0;
  border-top-color: #34495e;
}
.tooltip.top-right .tooltip-arrow {
  bottom: 0;
  right: 5px;
  border-width: 5px 5px 0;
  border-top-color: #34495e;
}
.tooltip.right .tooltip-arrow {
  top: 50%;
  left: 0;
  margin-top: -5px;
  border-width: 5px 5px 5px 0;
  border-right-color: #34495e;
}
.tooltip.left .tooltip-arrow {
  top: 50%;
  right: 0;
  margin-top: -5px;
  border-width: 5px 0 5px 5px;
  border-left-color: #34495e;
}
.tooltip.bottom .tooltip-arrow {
  top: 0;
  left: 50%;
  margin-left: -5px;
  border-width: 0 5px 5px;
  border-bottom-color: #34495e;
}
.tooltip.bottom-left .tooltip-arrow {
  top: 0;
  left: 5px;
  border-width: 0 5px 5px;
  border-bottom-color: #34495e;
}
.tooltip.bottom-right .tooltip-arrow {
  top: 0;
  right: 5px;
  border-width: 0 5px 5px;
  border-bottom-color: #34495e;
}
.inspector-fields {
  min-width: 220px;
  border-collapse: collapse;
  width: 100%;
  table-layout: fixed;
  border-bottom-right-radius: 2px;
  border-bottom-left-radius: 2px;
}
.inspector-fields td,
.inspector-fields th {
  padding: 5px 12px;
  color: #333333;
  font-size: 12px;
  width: 50%;
  border-bottom: 1px solid #c8cccd;
  text-align: left;
}
.inspector-fields tr:last-child td,
.inspector-fields tr:last-child th {
  border-bottom: none;
}
.inspector-fields tr:last-child td,
.inspector-fields tr:last-child td input[type=text] {
  -webkit-border-radius: 0 0 2px 0;
  -moz-border-radius: 0 0 2px 0;
  border-radius: 0 0 2px 0;
}
.inspector-fields tr.group {
  -webkit-user-select: none;
  -moz-user-select: none;
  -ms-user-select: none;
  user-select: none;
}
.inspector-fields tr.group th {
  background: #e0e4e5;
  font-weight: 600;
  cursor: pointer;
}
.inspector-fields tr.collapsed {
  display: none;
}
.inspector-fields tr.expanded {
  display: table-row;
}
.inspector-fields.has-groups th {
  padding-left: 20px;
}
.inspector-fields.has-groups tr.grouped th {
  padding-left: 35px;
}
.inspector-fields td {
  font-weight: 300;
  border-left: 1px solid #f2f2f2;
  text-overflow: ellipsis;
  white-space: nowrap;
  overflow: hidden;
}
.inspector-fields td.text input[type=text] {
  background: transparent;
}
.inspector-fields td.text input[type=text]::-webkit-input-placeholder {
  font-weight: normal!important;
  color: #b5babd;
}
.inspector-fields td.text input[type=text]:-moz-placeholder {
  font-weight: normal!important;
  color: #b5babd;
}
.inspector-fields td.text input[type=text]::-moz-placeholder {
  font-weight: normal!important;
  color: #b5babd;
}
.inspector-fields td.text input[type=text]:-ms-input-placeholder {
  font-weight: normal!important;
  color: #b5babd;
}
.inspector-fields td.text.active {
  background: #ffffff;
  border-left: 1px solid #c8cccd;
}
.inspector-fields td.dropdown {
  padding: 0!important;
}
.inspector-fields td select {
  width: 90%;
}
.inspector-fields td div.external-param-editor-container {
  position: relative;
  padding-right: 30px;
}
.inspector-fields td div.external-param-editor-container div.external-editor {
  bottom: 0;
  margin: -5px -12px;
  right: 30px;
  left: auto;
  top: 0;
  position: absolute;
  -webkit-transition: left 0.2s;
  transition: left 0.2s;
  -webkit-transform: translateZ(0);
  -ms-transform: translateZ(0);
  transform: translateZ(0);
  will-change: transform;
}
.inspector-fields td div.external-param-editor-container div.external-editor div.controls {
  position: absolute;
  width: 100%;
  height: 100%;
  left: 0;
  top: 0;
}
.inspector-fields td div.external-param-editor-container div.external-editor div.controls a {
  position: absolute;
  left: 0;
  top: 0;
  display: inline-block;
  height: 100%;
  width: 30px;
  color: #2b3e50;
  outline: none;
}
.inspector-fields td div.external-param-editor-container div.external-editor div.controls a i {
  display: inline-block;
  position: relative;
  left: 10px;
  top: 4px;
  font-size: 15px;
}
.inspector-fields td div.external-param-editor-container div.external-editor div.controls input {
  position: absolute;
  display: block;
  border: none;
  width: 100%;
  height: 100%;
  left: 0;
  top: 0;
  padding-left: 30px;
  padding-right: 12px;
  background: transparent;
}
.inspector-fields td div.external-param-editor-container.editor-visible div.external-editor div.controls input {
  background: #f2f2f2;
}
.inspector-fields td.active div.external-param-editor-container div.external-editor div.controls input {
  background: white;
}
.inspector-fields td.dropdown div.external-param-editor-container div.external-editor {
  height: 100%;
  margin: 0;
  bottom: auto;
}
.inspector-fields th {
  font-weight: 500;
}
.inspector-fields th > div {
  position: relative;
}
.inspector-fields th > div > div {
  white-space: nowrap;
  padding-right: 10px;
  text-overflow: ellipsis;
  overflow: hidden;
  width: 100%;
}
.inspector-fields th > div > div span.info {
  display: inline-block;
  position: absolute;
  right: -1px;
  top: 3px;
  font-size: 14px;
  width: 10px;
  height: 12px;
  line-height: 80%;
  opacity: 0.4;
  filter: alpha(opacity=40);
}
.inspector-fields th > div > div span.info:before {
  margin-left: 3px;
}
.inspector-fields th > div > div span.info:hover {
  opacity: 1;
  filter: alpha(opacity=100);
}
.inspector-fields th > div a.expandControl {
  display: block;
  position: absolute;
  width: 12px;
  height: 12px;
  left: -15px;
  top: 2px;
  text-indent: -100000em;
}
.inspector-fields th > div a.expandControl span {
  position: absolute;
  display: inline-block;
  left: 0;
  top: 0;
  width: 12px;
  height: 12px;
}
.inspector-fields th > div a.expandControl span:after {
  font-family: FontAwesome;
  font-weight: normal;
  font-style: normal;
  text-decoration: inherit;
  -webkit-font-smoothing: antialiased;
  *margin-right: .3em;
  content: "\f105";
  position: absolute;
  left: 4px;
  top: -2px;
  width: 12px;
  height: 12px;
  font-size: 13px;
  color: #333333;
  text-indent: 0;
}
.inspector-fields th > div a.expandControl.expanded span:after {
  font-family: FontAwesome;
  font-weight: normal;
  font-style: normal;
  text-decoration: inherit;
  -webkit-font-smoothing: antialiased;
  *margin-right: .3em;
  content: "\f107";
  left: 2px;
}
.inspector-fields input[type=text] {
  display: block;
  width: 100%;
  border: none;
  outline: none;
}
.inspector-fields div.custom-checkbox {
  margin-top: 0;
  margin-bottom: 0;
}
.inspector-fields div.custom-checkbox label:before {
  top: -12px;
}
.inspector-fields .select2-container {
  width: 100% !important;
}
.inspector-fields .select2-container .select2-selection {
  background: transparent;
  height: 30px;
  line-height: 29px;
  padding: 0 3px 0 12px;
  -webkit-border-radius: 0 !important;
  -moz-border-radius: 0 !important;
  border-radius: 0 !important;
  border: none !important;
  font-size: 12px;
}
.inspector-fields .select2-container .select2-selection.select2-default {
  font-weight: normal !important;
}
.inspector-fields .select2-container .loading-indicator > span {
  top: 15px;
}
.inspector-fields .select2-container.select2-container--open {
  -webkit-border-radius: 0 !important;
  -moz-border-radius: 0 !important;
  border-radius: 0 !important;
  border: none !important;
}
.inspector-fields .select2-container.select2-container--open .select2-selection {
  background: white;
}
.inspector-fields tr.changed td {
  font-weight: 600;
}
.inspector-fields tr.changed td input[type=text] {
  font-weight: 600;
}
.inspector-fields tr.changed td .select2-container .select2-selection {
  font-weight: 600;
}
div.control-popover.control-inspector > div {
  background: #f2f2f2;
  border: none;
  -webkit-box-shadow: none;
  box-shadow: none;
}
div.control-popover.control-inspector > div:before,
div.control-popover.control-inspector > div:after {
  display: none;
}
div.control-popover.hero .inspector-fields th,
div.control-popover.hero .inspector-fields td {
  padding: 9px 12px;
  font-weight: 600!important;
  font-size: 13px;
}
div.control-popover.hero .inspector-fields td {
  font-weight: 400!important;
}
div.control-popover.hero .inspector-fields div.custom-select.select2-container .select2-selection {
  height: 36px;
  line-height: 36px;
}
.select2-dropdown.ocInspectorDropdown {
  font-size: 12px;
  -webkit-border-radius: 0 !important;
  -moz-border-radius: 0 !important;
  border-radius: 0 !important;
  border: none !important;
}
.select2-dropdown.ocInspectorDropdown > .select2-results > .select2-results__options {
  font-size: 12px;
}
.select2-dropdown.ocInspectorDropdown > .select2-results > li > div {
  padding: 5px 12px 5px;
}
.select2-dropdown.ocInspectorDropdown > .select2-results li.select2-no-results {
  padding: 5px 12px 5px;
}
.select2-dropdown.ocInspectorDropdown .select2-search {
  min-height: 26px;
  position: relative;
}
.select2-dropdown.ocInspectorDropdown .select2-search:after {
  position: absolute;
  font-family: FontAwesome;
  font-weight: normal;
  font-style: normal;
  text-decoration: inherit;
  -webkit-font-smoothing: antialiased;
  *margin-right: .3em;
  content: "\f002";
  right: 10px;
  top: 10px;
  color: #95a5a6;
}
.select2-dropdown.ocInspectorDropdown .select2-search input.select2-input {
  min-height: 26px;
  background: transparent !important;
  padding-left: 12px;
  padding-right: 12px;
}
@-webkit-keyframes progress-bar-stripes {
  from {
    background-position: 40px 0;
  }
  to {
    background-position: 0 0;
  }
}
@keyframes progress-bar-stripes {
  from {
    background-position: 40px 0;
  }
  to {
    background-position: 0 0;
  }
}
.progress {
  overflow: hidden;
  height: 20px;
  margin-bottom: 20px;
  background-color: #f5f5f5;
  border-radius: 2px;
  -webkit-box-shadow: inset 0 1px 2px rgba(0, 0, 0, 0.1);
  box-shadow: inset 0 1px 2px rgba(0, 0, 0, 0.1);
}
.progress-bar {
  float: left;
  width: 0%;
  height: 100%;
  font-size: 12px;
  line-height: 20px;
  color: #ffffff;
  text-align: center;
  background-color: #5fb6f5;
  -webkit-box-shadow: inset 0 -1px 0 rgba(0, 0, 0, 0.15);
  box-shadow: inset 0 -1px 0 rgba(0, 0, 0, 0.15);
  -webkit-transition: width 0.6s ease;
  transition: width 0.6s ease;
}
.progress.active .progress-bar {
  -webkit-animation: progress-bar-stripes 2s linear infinite;
  animation: progress-bar-stripes 2s linear infinite;
}
.progress-bar-success {
  background-color: #5cb85c;
}
.progress-bar-info {
  background-color: #5bc0de;
}
.progress-bar-warning {
  background-color: #f0ad4e;
}
.progress-bar-danger {
  background-color: #d9534f;
}
div.progress {
  height: 9px;
  -webkit-box-shadow: none;
  box-shadow: none;
  background: #d9dee0;
}
.progress-bar {
  line-height: 9px;
  -webkit-box-shadow: none;
  box-shadow: none;
  background-color: #2f99da;
}
.progress-bar.progress-bar-success {
  background-color: #31ac5f;
}
.control-pagination {
  font-size: 0;
}
.control-pagination .page-iteration {
  margin-right: 4px;
  font-size: 12px;
  color: #98a7a8;
}
.control-pagination .page-next,
.control-pagination .page-back {
  display: inline-block;
  padding: 10px 15px;
}
.control-pagination .page-next:before,
.control-pagination .page-back:before {
  color: #666666;
  font-size: 19px;
  line-height: 19px;
  display: inline-block;
  vertical-align: baseline;
  position: relative;
  top: 2px;
}
.control-pagination a.page-next:hover:before,
.control-pagination a.page-back:hover:before {
  color: #1795f1;
}
.control-pagination span.page-next:before,
.control-pagination span.page-back:before {
  color: #b6b6b6;
}
.control-pagination .page-next {
  padding-left: 6px;
}
.control-pagination .page-back {
  padding-right: 6px;
}
.control-pagination .page-next:before {
  font-family: FontAwesome;
  font-weight: normal;
  font-style: normal;
  text-decoration: inherit;
  -webkit-font-smoothing: antialiased;
  *margin-right: .3em;
  content: "\f105";
}
.control-pagination .page-back:before {
  font-family: FontAwesome;
  font-weight: normal;
  font-style: normal;
  text-decoration: inherit;
  -webkit-font-smoothing: antialiased;
  *margin-right: .3em;
  content: "\f104";
}
.control-filter {
  padding: 0 10px;
  font-size: 13px;
  color: #949ea6;
  background-color: #f3f3f3;
  border-top: 1px solid #949ea6;
  border-bottom: 1px solid #949ea6;
}
.control-filter a {
  text-decoration: none;
  color: #949ea6;
}
.control-filter > .filter-scope {
  display: inline-block;
  padding: 15px;
}
.control-filter > .filter-scope .filter-setting {
  display: inline-block;
  -webkit-transition: color 0.6s;
  transition: color 0.6s;
}
.control-filter > .filter-scope:after {
  font-size: 14px;
  font-family: FontAwesome;
  font-weight: normal;
  font-style: normal;
  text-decoration: inherit;
  -webkit-font-smoothing: antialiased;
  *margin-right: .3em;
  content: "\f107";
}
.control-filter > .filter-scope.active .filter-setting {
  padding-left: 5px;
  padding-right: 5px;
  color: #FFF;
  background-color: #cc3300;
  -webkit-border-radius: 4px;
  -moz-border-radius: 4px;
  border-radius: 4px;
  -webkit-transition: color 1s, background-color 1s;
  transition: color 1s, background-color 1s;
}
.control-filter > .filter-scope.checkbox {
  padding-left: 35px;
}
.control-filter > .filter-scope.checkbox,
.control-filter > .filter-scope.checkbox label {
  margin-bottom: 0;
}
.control-filter > .filter-scope.checkbox:after {
  content: '';
}
.control-filter > .filter-scope:hover {
  color: #000;
}
.control-filter > .filter-scope:hover .filter-label {
  color: #949ea6;
}
.control-filter > .filter-scope:hover.active .filter-setting {
  background-color: #b32d00;
}
.control-filter-popover {
  min-width: 275px;
}
.control-filter-popover .filter-search {
  min-height: 36px;
}
.control-filter-popover .filter-search input {
  min-height: 36px;
  border: none;
  border-bottom: 1px solid #949ea6;
  border-bottom-right-radius: 0;
  border-bottom-left-radius: 0;
  background-color: transparent;
}
.control-filter-popover .filter-search .form-control.icon.search {
  background-position: right -81px;
}
.control-filter-popover .filter-search .close {
  display: none;
}
.control-filter-popover .filter-items,
.control-filter-popover .filter-active-items {
  color: #949ea6;
  font-size: 13px;
}
.control-filter-popover .filter-items ul,
.control-filter-popover .filter-active-items ul,
.control-filter-popover .filter-items li,
.control-filter-popover .filter-active-items li {
  list-style-type: none;
  margin: 0;
  padding: 0;
}
.control-filter-popover .filter-items li,
.control-filter-popover .filter-active-items li {
  -webkit-transition: color 0.6s, background-color 0.3s;
  transition: color 0.6s, background-color 0.3s;
}
.control-filter-popover .filter-items a,
.control-filter-popover .filter-active-items a {
  text-decoration: none;
  color: #949ea6;
  display: block;
  padding: 7px 15px;
}
.control-filter-popover .filter-items a:before,
.control-filter-popover .filter-active-items a:before {
  margin-right: 8px;
  display: inline-block;
  vertical-align: baseline;
}
.control-filter-popover .filter-items a:hover,
.control-filter-popover .filter-active-items a:hover {
  background-color: #4da7e8;
  color: #FFFFFF;
}
.control-filter-popover .filter-items {
  height: 100px;
  overflow: auto;
  background-color: #fafafa;
  border-bottom: 1px solid #949ea6;
}
.control-filter-popover .filter-items a:before {
  font-family: FontAwesome;
  font-weight: normal;
  font-style: normal;
  text-decoration: inherit;
  -webkit-font-smoothing: antialiased;
  *margin-right: .3em;
  content: "\f067";
}
.control-filter-popover .filter-items li.loading {
  padding: 7px;
}
.control-filter-popover .filter-items li.loading > span {
  display: block;
  height: 20px;
  width: 20px;
  background-image: url('../../../system/assets/ui/images/loader-transparent.svg');
  background-size: 20px 20px;
  background-position: 50% 50%;
  -webkit-animation: spin 1s linear infinite;
  animation: spin 1s linear infinite;
}
.control-filter-popover .filter-items li.animate-enter {
  -webkit-animation: fadeInUp 0.5s;
  animation: fadeInUp 0.5s;
}
.control-filter-popover .filter-active-items a:before {
  font-family: FontAwesome;
  font-weight: normal;
  font-style: normal;
  text-decoration: inherit;
  -webkit-font-smoothing: antialiased;
  *margin-right: .3em;
  content: "\f00d";
}
.control-filter-popover .filter-active-items li.animate-enter {
  -webkit-animation: fadeInDown 0.5s;
  animation: fadeInDown 0.5s;
}
@media (max-width: 480px) {
  .control-filter-popover .filter-items {
    height: 200px;
  }
  .control-filter-popover .filter-search input {
    padding-left: 36px;
    padding-right: 36px;
  }
  .control-filter-popover .filter-search .form-control.icon.search {
    background-position: 0 -81px;
  }
  .control-filter-popover .filter-search .close {
    width: 30px;
    display: block;
    position: absolute;
    top: 5px;
    right: 5px;
    font-size: 28px;
    z-index: 2;
  }
}
.modal-open {
  overflow: hidden;
}
.modal {
  display: none;
  overflow: auto;
  overflow-y: scroll;
  position: fixed;
  top: 0;
  right: 0;
  bottom: 0;
  left: 0;
  z-index: 1050;
  -webkit-overflow-scrolling: touch;
  outline: 0;
}
.modal.fade .modal-dialog {
  -webkit-transform: translate(0, -25%);
  -ms-transform: translate(0, -25%);
  transform: translate(0, -25%);
  -webkit-transition: -webkit-transform 0.3s ease-out;
  -moz-transition: -moz-transform 0.3s ease-out;
  -o-transition: -o-transform 0.3s ease-out;
  transition: transform 0.3s ease-out;
}
.modal.in .modal-dialog {
  -webkit-transform: translate(0, 0);
  -ms-transform: translate(0, 0);
  transform: translate(0, 0);
}
.modal-dialog {
  position: relative;
  width: auto;
  margin: 10px;
}
.modal-content {
  position: relative;
  background-color: #ffffff;
  border: 1px solid #999999;
  border: 1px solid rgba(0, 0, 0, 0.2);
  border-radius: 6px;
  -webkit-box-shadow: 0 3px 9px rgba(0, 0, 0, 0.5);
  box-shadow: 0 3px 9px rgba(0, 0, 0, 0.5);
  background-clip: padding-box;
  outline: none;
}
.modal-backdrop {
  position: fixed;
  top: 0;
  right: 0;
  bottom: 0;
  left: 0;
  z-index: 1040;
  background-color: #000000;
}
.modal-backdrop.fade {
  opacity: 0;
  filter: alpha(opacity=0);
}
.modal-backdrop.in {
  opacity: 0.5;
  filter: alpha(opacity=50);
}
.modal-header {
  padding: 15px;
  border-bottom: 1px solid #e5e5e5;
  min-height: 16.42857143px;
}
.modal-header .close {
  margin-top: -2px;
}
.modal-title {
  margin: 0;
  line-height: 1.42857143;
}
.modal-body {
  position: relative;
  padding: 20px;
}
.modal-footer {
  margin-top: 15px;
  padding: 19px 20px 20px;
  text-align: right;
  border-top: 1px solid #e5e5e5;
}
.modal-footer .btn + .btn {
  margin-left: 5px;
  margin-bottom: 0;
}
.modal-footer .btn-group .btn + .btn {
  margin-left: -1px;
}
.modal-footer .btn-block + .btn-block {
  margin-left: 0;
}
@media (min-width: 768px) {
  .modal-dialog {
    width: 600px;
    margin: 30px auto;
  }
  .modal-content {
    -webkit-box-shadow: 0 5px 15px rgba(0, 0, 0, 0.5);
    box-shadow: 0 5px 15px rgba(0, 0, 0, 0.5);
  }
  .modal-sm {
    width: 300px;
  }
}
@media (min-width: 992px) {
  .modal-lg {
    width: 900px;
  }
}
.modal-content {
  -webkit-box-shadow: none;
  box-shadow: none;
  -webkit-border-radius: 2px;
  -moz-border-radius: 2px;
  border-radius: 2px;
  border: none;
  background: #f9f9f9;
}
.modal-content .close {
  color: #fff;
}
.modal-header {
  background: #d35400;
  color: #ecf0f1;
  border: none;
}
.modal-header h4 {
  font-weight: 600;
  font-size: 16px;
}
.modal-footer {
  background: transparent;
  border: none;
  margin-top: 0;
  padding: 0 20px 20px 20px;
}
.modal-body {
  padding-bottom: 0;
}
.modal-body > p:last-child {
  margin-bottom: 20px;
}
.modal-dialog.size-adaptive {
  width: 100%;
  padding-right: 50px;
  padding-left: 50px;
}
.modal-dialog.adaptive-height {
  height: 100%;
  min-height: 600px;
  margin-top: 0;
  margin-bottom: 0;
  padding-top: 50px;
  padding-bottom: 50px;
}
.modal-dialog.adaptive-height .modal-content {
  height: 100%;
}
@media (min-width: 768px) {
  .modal-dialog.size-tiny {
    width: 300px;
  }
  .modal-dialog.size-small {
    width: 400px;
  }
}
@media (min-width: 992px) {
  .modal-dialog.size-large {
    width: 750px;
  }
  .modal-dialog.size-huge {
    width: 900px;
  }
  .modal-dialog.size-giant {
    width: 982px;
  }
}
@media (max-width: 768px) {
  .modal-dialog.size-adaptive {
    width: auto;
    padding: 5px 0;
    margin: 0;
  }
}
.control-popup.fade .modal-dialog {
  opacity: 0;
  filter: alpha(opacity=0);
  -webkit-transition: all 0.3s, width 0s;
  transition: all 0.3s, width 0s;
  -webkit-transform: scale(0.7);
  -ms-transform: scale(0.7);
  transform: scale(0.7);
}
.control-popup.fade.in .modal-dialog {
  opacity: 1;
  filter: alpha(opacity=100);
  -webkit-transform: scale(1);
  -ms-transform: scale(1);
  transform: scale(1);
}
.popup-backdrop {
  position: fixed;
  top: 0;
  right: 0;
  bottom: 0;
  left: 0;
  z-index: 1030;
  background-color: #000000;
  background-color: rgba(0, 0, 0, 0.2);
  opacity: 1;
  filter: alpha(opacity=100);
}
.popup-backdrop .popup-loading-indicator {
  display: block;
  width: 100px;
  height: 100px;
  position: absolute;
  top: 130px;
  left: 50%;
  margin-left: -50px;
  -webkit-transition: all 0.3s, width 0s;
  transition: all 0.3s, width 0s;
  -webkit-transform: scale(0.7);
  -ms-transform: scale(0.7);
  transform: scale(0.7);
  opacity: 0;
  filter: alpha(opacity=0);
}
.popup-backdrop .popup-loading-indicator:after {
  content: ' ';
  display: block;
  background-size: 50px 50px;
  background-repeat: no-repeat;
  background-position: 50% 50%;
  background-image: url('../../../system/assets/ui/images/loader-transparent.svg');
  -webkit-animation: spin 1s linear infinite;
  animation: spin 1s linear infinite;
  width: 50px;
  height: 50px;
  margin: 25px 0 0 25px;
}
.popup-backdrop.loading .popup-loading-indicator {
  opacity: 1;
  filter: alpha(opacity=100);
  -webkit-transform: scale(1);
  -ms-transform: scale(1);
  transform: scale(1);
}
.mac body.modal-open {
  margin-right: 0;
}
.nav {
  margin-bottom: 0;
  padding-left: 0;
  list-style: none;
}
.nav > li {
  position: relative;
  display: block;
}
.nav > li > a {
  position: relative;
  display: block;
  padding: 10px 15px;
}
.nav > li > a:hover,
.nav > li > a:focus {
  text-decoration: none;
  background-color: #eeeeee;
}
.nav > li.disabled > a {
  color: #999999;
}
.nav > li.disabled > a:hover,
.nav > li.disabled > a:focus {
  color: #999999;
  text-decoration: none;
  background-color: transparent;
  cursor: not-allowed;
}
.nav .open > a,
.nav .open > a:hover,
.nav .open > a:focus {
  background-color: #eeeeee;
  border-color: #1795f1;
}
.nav-tabs {
  border-bottom: 1px solid #dddddd;
}
.nav-tabs > li {
  float: left;
  margin-bottom: -1px;
}
.nav-tabs > li > a {
  margin-right: 2px;
  line-height: 1.42857143;
  border: 1px solid transparent;
  border-radius: 2px 2px 0 0;
}
.nav-tabs > li > a:hover {
  border-color: #eeeeee #eeeeee #dddddd;
}
.nav-tabs > li.active > a,
.nav-tabs > li.active > a:hover,
.nav-tabs > li.active > a:focus {
  color: #555555;
  background-color: #f9f9f9;
  border: 1px solid #dddddd;
  border-bottom-color: transparent;
  cursor: default;
}
.nav-tabs.nav-justified {
  width: 100%;
  border-bottom: 0;
}
.nav-tabs.nav-justified > li {
  float: none;
}
.nav-tabs.nav-justified > li > a {
  text-align: center;
  margin-bottom: 5px;
}
.nav-tabs.nav-justified > .dropdown .dropdown-menu {
  top: auto;
  left: auto;
}
@media (min-width: 768px) {
  .nav-tabs.nav-justified > li {
    display: table-cell;
    width: 1%;
  }
  .nav-tabs.nav-justified > li > a {
    margin-bottom: 0;
  }
}
.nav-tabs.nav-justified > li > a {
  margin-right: 0;
  border-radius: 2px;
}
.nav-tabs.nav-justified > .active > a,
.nav-tabs.nav-justified > .active > a:hover,
.nav-tabs.nav-justified > .active > a:focus {
  border: 1px solid #dddddd;
}
@media (min-width: 768px) {
  .nav-tabs.nav-justified > li > a {
    border-bottom: 1px solid #dddddd;
    border-radius: 2px 2px 0 0;
  }
  .nav-tabs.nav-justified > .active > a,
  .nav-tabs.nav-justified > .active > a:hover,
  .nav-tabs.nav-justified > .active > a:focus {
    border-bottom-color: #f9f9f9;
  }
}
.nav-pills > li {
  float: left;
}
.nav-pills > li > a {
  border-radius: 2px;
}
.nav-pills > li + li {
  margin-left: 2px;
}
.nav-pills > li.active > a,
.nav-pills > li.active > a:hover,
.nav-pills > li.active > a:focus {
  color: #ffffff;
  background-color: #5fb6f5;
}
.nav-stacked > li {
  float: none;
}
.nav-stacked > li + li {
  margin-top: 2px;
  margin-left: 0;
}
.nav-justified {
  width: 100%;
}
.nav-justified > li {
  float: none;
}
.nav-justified > li > a {
  text-align: center;
  margin-bottom: 5px;
}
.nav-justified > .dropdown .dropdown-menu {
  top: auto;
  left: auto;
}
@media (min-width: 768px) {
  .nav-justified > li {
    display: table-cell;
    width: 1%;
  }
  .nav-justified > li > a {
    margin-bottom: 0;
  }
}
.nav-tabs-justified {
  border-bottom: 0;
}
.nav-tabs-justified > li > a {
  margin-right: 0;
  border-radius: 2px;
}
.nav-tabs-justified > .active > a,
.nav-tabs-justified > .active > a:hover,
.nav-tabs-justified > .active > a:focus {
  border: 1px solid #dddddd;
}
@media (min-width: 768px) {
  .nav-tabs-justified > li > a {
    border-bottom: 1px solid #dddddd;
    border-radius: 2px 2px 0 0;
  }
  .nav-tabs-justified > .active > a,
  .nav-tabs-justified > .active > a:hover,
  .nav-tabs-justified > .active > a:focus {
    border-bottom-color: #f9f9f9;
  }
}
.tab-content > .tab-pane {
  display: none;
}
.tab-content > .active {
  display: block;
}
.nav-tabs .dropdown-menu {
  margin-top: -1px;
  border-top-right-radius: 0;
  border-top-left-radius: 0;
}
.control-tabs {
  position: relative;
  margin-bottom: 20px;
}
.control-tabs:last-child {
  margin-bottom: 0;
}
.control-tabs:after,
.control-tabs:before {
  display: none;
  position: absolute;
  top: 50%;
  margin-top: -7px;
  height: 9px;
  font-size: 10px;
  color: #bbbbbb;
}
.control-tabs:before {
  left: -6px;
  font-family: FontAwesome;
  font-weight: normal;
  font-style: normal;
  text-decoration: inherit;
  -webkit-font-smoothing: antialiased;
  *margin-right: .3em;
  content: "\f104";
}
.control-tabs:after {
  right: -8px;
  font-family: FontAwesome;
  font-weight: normal;
  font-style: normal;
  text-decoration: inherit;
  -webkit-font-smoothing: antialiased;
  *margin-right: .3em;
  content: "\f105";
}
.control-tabs.scroll-before:before {
  display: block;
}
.control-tabs.scroll-after:after {
  display: block;
}
.control-tabs.scroll-active-before:before {
  color: #5fb6f5;
}
.control-tabs.scroll-active-after:after {
  color: #5fb6f5;
}
.control-tabs:before,
.control-tabs:after {
  top: 5px;
  margin-top: 0;
}
.control-tabs > ul.nav-tabs,
.control-tabs > div > ul.nav-tabs,
.control-tabs > div > div > ul.nav-tabs {
  white-space: nowrap;
  font-size: 0;
  overflow: hidden;
  border-bottom: none;
}
.control-tabs > ul.nav-tabs > li,
.control-tabs > div > ul.nav-tabs > li,
.control-tabs > div > div > ul.nav-tabs > li {
  font-size: 15px;
  float: none;
  display: inline-block;
  margin-right: 20px;
  position: relative;
}
.control-tabs > ul.nav-tabs > li:last-child,
.control-tabs > div > ul.nav-tabs > li:last-child,
.control-tabs > div > div > ul.nav-tabs > li:last-child {
  margin-right: 0;
}
.control-tabs > ul.nav-tabs > li a,
.control-tabs > div > ul.nav-tabs > li a,
.control-tabs > div > div > ul.nav-tabs > li a {
  border-left: none!important;
  border-top: none!important;
  border-right: none!important;
  padding: 0 0 10px 0;
  color: #cccccc;
  background: #f9f9f9;
  font-weight: 400;
  overflow: hidden;
}
.control-tabs > ul.nav-tabs > li a:hover,
.control-tabs > div > ul.nav-tabs > li a:hover,
.control-tabs > div > div > ul.nav-tabs > li a:hover {
  background-color: transparent;
  border-bottom-color: transparent;
}
.control-tabs > ul.nav-tabs > li a:before,
.control-tabs > div > ul.nav-tabs > li a:before,
.control-tabs > div > div > ul.nav-tabs > li a:before {
  font-size: 14px;
}
.control-tabs > ul.nav-tabs > li a > span.title > span,
.control-tabs > div > ul.nav-tabs > li a > span.title > span,
.control-tabs > div > div > ul.nav-tabs > li a > span.title > span {
  max-width: 150px;
  height: 16px;
  margin-bottom: -4px;
  overflow: hidden;
  text-overflow: ellipsis;
  display: inline-block;
}
.control-tabs > ul.nav-tabs > li span.tab-close,
.control-tabs > div > ul.nav-tabs > li span.tab-close,
.control-tabs > div > div > ul.nav-tabs > li span.tab-close {
  display: none;
}
.control-tabs > ul.nav-tabs > li.active a,
.control-tabs > div > ul.nav-tabs > li.active a,
.control-tabs > div > div > ul.nav-tabs > li.active a {
  color: #405261;
}
.control-tabs > ul.nav-tabs > li.active:after,
.control-tabs > div > ul.nav-tabs > li.active:after,
.control-tabs > div > div > ul.nav-tabs > li.active:after {
  width: 100%;
  height: 3px;
  bottom: 0;
  background: #5fb6f5;
}
.control-tabs > div.tab-content > div.tab-pane {
  padding: 20px 0 0 0;
  display: none;
}
.control-tabs > div.tab-content > div.tab-pane:before,
.control-tabs > div.tab-content > div.tab-pane:after {
  content: " ";
  display: table;
}
.control-tabs > div.tab-content > div.tab-pane:after {
  clear: both;
}
.control-tabs > div.tab-content > div.tab-pane:before,
.control-tabs > div.tab-content > div.tab-pane:after {
  content: " ";
  display: table;
}
.control-tabs > div.tab-content > div.tab-pane:after {
  clear: both;
}
.control-tabs > div.tab-content > div.tab-pane.active {
  display: block;
}
.control-tabs > div.tab-content > div.tab-pane.active.layout-cell {
  display: table-cell;
}
.control-tabs > div.tab-content > div.tab-pane.pane-compact {
  padding: 0;
}
.control-tabs > div.tab-content > div.tab-pane.pane-padded {
  padding: 20px 20px 0 20px;
}
.control-tabs[data-closable] > ul.nav-tabs > li,
.control-tabs[data-closable] > div > ul.nav-tabs > li,
.control-tabs[data-closable] > div > div > ul.nav-tabs > li {
  margin-right: 5px;
}
.control-tabs[data-closable] > ul.nav-tabs > li a,
.control-tabs[data-closable] > div > ul.nav-tabs > li a,
.control-tabs[data-closable] > div > div > ul.nav-tabs > li a {
  padding-left: 20px !important;
  padding-right: 0 !important;
}
.control-tabs[data-closable] > ul.nav-tabs > li span.tab-close,
.control-tabs[data-closable] > div > ul.nav-tabs > li span.tab-close,
.control-tabs[data-closable] > div > div > ul.nav-tabs > li span.tab-close {
  display: block;
  position: absolute;
  width: 20px;
  height: 20px;
  top: 5px;
  left: -5px;
  text-align: right;
  font-size: 12px;
  color: #cccccc !important;
  cursor: pointer;
}
.control-tabs[data-closable] > ul.nav-tabs > li span.tab-close i,
.control-tabs[data-closable] > div > ul.nav-tabs > li span.tab-close i,
.control-tabs[data-closable] > div > div > ul.nav-tabs > li span.tab-close i {
  display: inline-block;
  z-index: 101;
  top: -7px;
  right: 5px;
  position: relative;
}
.control-tabs[data-closable] > ul.nav-tabs > li span.tab-close:hover i,
.control-tabs[data-closable] > div > ul.nav-tabs > li span.tab-close:hover i,
.control-tabs[data-closable] > div > div > ul.nav-tabs > li span.tab-close:hover i {
  color: #d9534f;
}
.control-tabs[data-closable] > ul.nav-tabs > li.active span.close,
.control-tabs[data-closable] > div > ul.nav-tabs > li.active span.close,
.control-tabs[data-closable] > div > div > ul.nav-tabs > li.active span.close {
  color: #cccccc;
}
.control-tabs[data-closable] > ul.nav-tabs > li[data-modified] span.tab-close i,
.control-tabs[data-closable] > div > ul.nav-tabs > li[data-modified] span.tab-close i,
.control-tabs[data-closable] > div > div > ul.nav-tabs > li[data-modified] span.tab-close i {
  top: -4px;
}
.control-tabs[data-closable] > ul.nav-tabs > li[data-modified] span.tab-close i:before,
.control-tabs[data-closable] > div > ul.nav-tabs > li[data-modified] span.tab-close i:before,
.control-tabs[data-closable] > div > div > ul.nav-tabs > li[data-modified] span.tab-close i:before {
  content: "\f111";
  font-size: 9px;
}
.control-tabs.master > ul.nav-tabs > li a,
.control-tabs.master > div > ul.nav-tabs > li a,
.control-tabs.master > div > div > ul.nav-tabs > li a {
  font-size: 15px;
  border-bottom: transparent 4px solid;
  position: relative;
  z-index: 101;
  line-height: 100%;
}
.control-tabs.master > ul.nav-tabs > li.active a,
.control-tabs.master > div > ul.nav-tabs > li.active a,
.control-tabs.master > div > div > ul.nav-tabs > li.active a {
  border-bottom: #5fb6f5 4px solid;
}
.control-tabs.primary {
  margin-bottom: 5px;
}
.control-tabs.primary > ul.nav-tabs,
.control-tabs.primary > div > ul.nav-tabs,
.control-tabs.primary > div > div > ul.nav-tabs {
  position: relative;
  margin-left: -20px;
  margin-right: -20px;
}
.control-tabs.primary > ul.nav-tabs:before,
.control-tabs.primary > div > ul.nav-tabs:before,
.control-tabs.primary > div > div > ul.nav-tabs:before {
  position: absolute;
  top: 26px;
  height: 1px;
  width: 100%;
  content: ' ';
  border-bottom: 1px solid #d7d7d7;
}
.control-tabs.primary > ul.nav-tabs > li,
.control-tabs.primary > div > ul.nav-tabs > li,
.control-tabs.primary > div > div > ul.nav-tabs > li {
  padding-right: 10px;
  padding-left: 11px;
  margin-right: 0;
  margin-left: -30px;
  background: transparent;
}
.control-tabs.primary > ul.nav-tabs > li:first-child,
.control-tabs.primary > div > ul.nav-tabs > li:first-child,
.control-tabs.primary > div > div > ul.nav-tabs > li:first-child {
  margin-left: 0;
  padding-left: 15px!important;
}
.control-tabs.primary > ul.nav-tabs > li a,
.control-tabs.primary > div > ul.nav-tabs > li a,
.control-tabs.primary > div > div > ul.nav-tabs > li a {
  font-size: 12px;
  padding-bottom: 3px;
  padding: 0 16px;
  margin: 0;
  position: relative;
  z-index: 101;
  background: transparent;
  overflow: visible;
}
.control-tabs.primary > ul.nav-tabs > li a > span.title,
.control-tabs.primary > div > ul.nav-tabs > li a > span.title,
.control-tabs.primary > div > div > ul.nav-tabs > li a > span.title {
  position: relative;
  display: inline-block;
  padding: 5px 5px 9px 5px;
  -webkit-box-sizing: border-box;
  -moz-box-sizing: border-box;
  box-sizing: border-box;
  border-top: 1px solid #f0f0f0;
  z-index: 100;
}
.control-tabs.primary > ul.nav-tabs > li a > span.title:before,
.control-tabs.primary > div > ul.nav-tabs > li a > span.title:before,
.control-tabs.primary > div > div > ul.nav-tabs > li a > span.title:before,
.control-tabs.primary > ul.nav-tabs > li a > span.title:after,
.control-tabs.primary > div > ul.nav-tabs > li a > span.title:after,
.control-tabs.primary > div > div > ul.nav-tabs > li a > span.title:after {
  content: ' ';
  position: absolute;
  background: transparent url(../images/primary-tab-shape.png?v2) no-repeat left -31px;
  width: 16px;
  height: 26px;
  display: block;
  top: -1px;
  z-index: 100;
}
.control-tabs.primary > ul.nav-tabs > li a > span.title:before,
.control-tabs.primary > div > ul.nav-tabs > li a > span.title:before,
.control-tabs.primary > div > div > ul.nav-tabs > li a > span.title:before {
  left: -16px;
}
.control-tabs.primary > ul.nav-tabs > li a > span.title:after,
.control-tabs.primary > div > ul.nav-tabs > li a > span.title:after,
.control-tabs.primary > div > div > ul.nav-tabs > li a > span.title:after {
  right: -16px;
  background-position: -61px -31px;
}
.control-tabs.primary > ul.nav-tabs > li:last-child,
.control-tabs.primary > div > ul.nav-tabs > li:last-child,
.control-tabs.primary > div > div > ul.nav-tabs > li:last-child {
  background-image: none;
  margin-right: 0;
  padding-right: 5px;
}
.control-tabs.primary > ul.nav-tabs > li:first-child,
.control-tabs.primary > div > ul.nav-tabs > li:first-child,
.control-tabs.primary > div > div > ul.nav-tabs > li:first-child {
  padding-left: 0;
}
.control-tabs.primary > ul.nav-tabs > li.active a:before,
.control-tabs.primary > div > ul.nav-tabs > li.active a:before,
.control-tabs.primary > div > div > ul.nav-tabs > li.active a:before {
  position: absolute;
  top: 26px;
  height: 1px;
  right: 2px;
  left: 0;
  content: ' ';
  background-color: #f9f9f9;
}
.control-tabs.primary > ul.nav-tabs > li.active a,
.control-tabs.primary > div > ul.nav-tabs > li.active a,
.control-tabs.primary > div > div > ul.nav-tabs > li.active a {
  z-index: 107;
}
.control-tabs.primary > ul.nav-tabs > li.active a > span.title,
.control-tabs.primary > div > ul.nav-tabs > li.active a > span.title,
.control-tabs.primary > div > div > ul.nav-tabs > li.active a > span.title {
  z-index: 105;
  border-top-color: #d6d6d6;
}
.control-tabs.primary > ul.nav-tabs > li.active a > span.title:before,
.control-tabs.primary > div > ul.nav-tabs > li.active a > span.title:before,
.control-tabs.primary > div > div > ul.nav-tabs > li.active a > span.title:before {
  background-position: left 0;
  z-index: 107;
}
.control-tabs.primary > ul.nav-tabs > li.active a > span.title:after,
.control-tabs.primary > div > ul.nav-tabs > li.active a > span.title:after,
.control-tabs.primary > div > div > ul.nav-tabs > li.active a > span.title:after {
  background-position: -61px 0;
  z-index: 107;
}
.control-tabs.primary.tabs-offset > ul.nav-tabs,
.control-tabs.primary.tabs-offset > div > ul.nav-tabs,
.control-tabs.primary.tabs-offset > div > div > ul.nav-tabs {
  margin-left: 0;
  margin-right: 0;
}
.control-tabs.secondary > ul.nav-tabs > li,
.control-tabs.secondary > div > ul.nav-tabs > li,
.control-tabs.secondary > div > div > ul.nav-tabs > li {
  padding-right: 10px;
  margin-right: 10px;
  border-right: 1px solid #d7d7d7;
}
.control-tabs.secondary > ul.nav-tabs > li a,
.control-tabs.secondary > div > ul.nav-tabs > li a,
.control-tabs.secondary > div > div > ul.nav-tabs > li a {
  font-size: 12px;
  font-weight: 600;
  padding-bottom: 0;
}
.control-tabs.secondary > ul.nav-tabs > li:last-child,
.control-tabs.secondary > div > ul.nav-tabs > li:last-child,
.control-tabs.secondary > div > div > ul.nav-tabs > li:last-child {
  border-right: none;
  margin-right: 0;
  padding-right: 0;
}
.control-tabs.content-tabs > ul.nav-tabs {
  position: relative;
}
.control-tabs.content-tabs > ul.nav-tabs:before {
  content: ' ';
  position: absolute;
  bottom: 0;
  left: 0;
  width: 100%;
  height: 1px;
  background: #e3e5e7;
}
.control-tabs.content-tabs > ul.nav-tabs li {
  margin-right: 0;
  border-top: 1px solid #e3e5e7;
  border-right: 1px solid #e3e5e7;
}
.control-tabs.content-tabs > ul.nav-tabs li a {
  font-size: 12px;
  padding: 17px 20px;
  margin: 0;
  border: none;
  text-transform: uppercase;
  background: transparent;
}
.control-tabs.content-tabs > ul.nav-tabs li:first-child {
  border-left: 1px solid #e3e5e7;
}
.control-tabs.content-tabs > ul.nav-tabs li:last-child {
  border-right: 1px solid #e3e5e7;
}
.control-tabs.content-tabs > ul.nav-tabs li.active {
  background: #ffffff;
}
.control-tabs.content-tabs > ul.nav-tabs li.active a {
  font-weight: 600;
}
.control-tabs.content-tabs > .tab-content > .tab-pane {
  padding-top: 0;
}
.control-tabs.content-tabs > .tab-content > .tab-pane div.list-header,
.control-tabs.content-tabs > .tab-content > .tab-pane div.padded-container,
.control-tabs.content-tabs > .tab-content > .tab-pane div.toolbar-widget {
  background: #ffffff;
  padding-top: 20px;
}
.control-tabs.content-tabs.tabs-offset > ul.nav-tabs li:first-child {
  margin-left: 20px;
}
.control-tabs.content-tabs.tabs-flush > ul.nav-tabs li {
  border-top: none;
}
.control-tabs.content-tabs.tabs-flush > ul.nav-tabs li:last-child {
  border-right: 1px solid transparent;
}
.control-tabs.content-tabs.tabs-flush > ul.nav-tabs li:first-child {
  border-left: 1px solid transparent;
}
.control-tabs.content-tabs.tabs-flush > ul.nav-tabs li.active:last-child {
  border-right: 1px solid #e3e5e7;
}
.hide-tabs .control-tabs ul.nav-tabs {
  display: none;
}
.hide-tabs .control-tabs > div.tab-content > div.tab-pane {
  padding-top: 0;
}
.form-sidebar .control-tabs.secondary > div > ul.nav-tabs > li a {
  background: transparent;
}
@font-face {
  font-family: 'Open Sans';
  src: url('../font/OpenSans-Light.eot');
  src: url('../font/OpenSans-Light.eot?#iefix') format('embedded-opentype'), url('../font/OpenSans-Light.svg#open_sanslight') format('svg'), url('../font/OpenSans-Light.woff') format('woff'), url('../font/OpenSans-Light.ttf') format('truetype');
  font-style: normal;
  font-weight: 300;
}
@font-face {
  font-family: 'Open Sans';
  src: url('../font/OpenSans-Regular.eot');
  src: url('../font/OpenSans-Regular.eot?#iefix') format('embedded-opentype'), url('../font/OpenSans-Regular.svg#open_sansregular') format('svg'), url('../font/OpenSans-Regular.woff') format('woff'), url('../font/OpenSans-Regular.ttf') format('truetype');
  font-style: normal;
  font-weight: 400;
}
@font-face {
  font-family: 'Open Sans';
  src: url('../font/OpenSans-Semibold.eot');
  src: url('../font/OpenSans-Semibold.eot?#iefix') format('embedded-opentype'), url('../font/OpenSans-Semibold.svg#open_sanssemibold') format('svg'), url('../font/OpenSans-Semibold.woff') format('woff'), url('../font/OpenSans-Semibold.ttf') format('truetype');
  font-style: normal;
  font-weight: 600;
}
@font-face {
  font-family: 'Open Sans';
  src: url('../font/OpenSans-Bold.eot');
  src: url('../font/OpenSans-Bold.eot?#iefix') format('embedded-opentype'), url('../font/OpenSans-Bold.svg#open_sansbold') format('svg'), url('../font/OpenSans-Bold.woff') format('woff'), url('../font/OpenSans-Bold.ttf') format('truetype');
  font-style: normal;
  font-weight: 700;
}
@font-face {
  font-family: 'Open Sans';
  src: url('../font/OpenSans-LightItalic.eot');
  src: url('../font/OpenSans-LightItalic.eot?#iefix') format('embedded-opentype'), url('../font/OpenSans-LightItalic.svg#open_sanslight_italic') format('svg'), url('../font/OpenSans-LightItalic.woff') format('woff'), url('../font/OpenSans-LightItalic.ttf') format('truetype');
  font-style: italic;
  font-weight: 300;
}
@font-face {
  font-family: 'Open Sans';
  src: url('../font/OpenSans-Italic.eot');
  src: url('../font/OpenSans-Italic.eot?#iefix') format('embedded-opentype'), url('../font/OpenSans-Italic.svg#open_sansitalic') format('svg'), url('../font/OpenSans-Italic.woff') format('woff'), url('../font/OpenSans-Italic.ttf') format('truetype');
  font-style: italic;
  font-weight: 400;
}
@font-face {
  font-family: 'Open Sans';
  src: url('../font/OpenSans-SemiboldItalic.eot');
  src: url('../font/OpenSans-SemiboldItalic.eot?#iefix') format('embedded-opentype'), url('../font/OpenSans-SemiboldItalic.svg#open_sanssemibold_italic') format('svg'), url('../font/OpenSans-SemiboldItalic.woff') format('woff'), url('../font/OpenSans-SemiboldItalic.ttf') format('truetype');
  font-style: italic;
  font-weight: 600;
}
@font-face {
  font-family: 'Open Sans';
  src: url('../font/OpenSans-Light.eot');
  src: url('../font/OpenSans-Light.eot?#iefix') format('embedded-opentype'), url('../font/OpenSans-Light.woff') format('woff'), url('../font/OpenSans-Light.svg#open_sanslight') format('svg'), url('../font/OpenSans-Light.ttf') format('truetype');
  font-style: normal;
  font-weight: 300;
}
@font-face {
  font-family: 'Open Sans';
  src: url('../font/OpenSans-Regular.eot');
  src: url('../font/OpenSans-Regular.eot?#iefix') format('embedded-opentype'), url('../font/OpenSans-Regular.woff') format('woff'), url('../font/OpenSans-Regular.svg#open_sansregular') format('svg'), url('../font/OpenSans-Regular.ttf') format('truetype');
  font-style: normal;
  font-weight: 400;
}
@font-face {
  font-family: 'Open Sans';
  src: url('../font/OpenSans-Semibold.eot');
  src: url('../font/OpenSans-Semibold.eot?#iefix') format('embedded-opentype'), url('../font/OpenSans-Semibold.woff') format('woff'), url('../font/OpenSans-Semibold.svg#open_sanssemibold') format('svg'), url('../font/OpenSans-Semibold.ttf') format('truetype');
  font-style: normal;
  font-weight: 600;
}
@font-face {
  font-family: 'Open Sans';
  src: url('../font/OpenSans-Bold.eot');
  src: url('../font/OpenSans-Bold.eot?#iefix') format('embedded-opentype'), url('../font/OpenSans-Bold.woff') format('woff'), url('../font/OpenSans-Bold.svg#open_sansbold') format('svg'), url('../font/OpenSans-Bold.ttf') format('truetype');
  font-style: normal;
  font-weight: 700;
}
@font-face {
  font-family: 'Open Sans';
  src: url('../font/OpenSans-LightItalic.eot');
  src: url('../font/OpenSans-LightItalic.eot?#iefix') format('embedded-opentype'), url('../font/OpenSans-LightItalic.woff') format('woff'), url('../font/OpenSans-LightItalic.svg#open_sanslight_italic') format('svg'), url('../font/OpenSans-LightItalic.ttf') format('truetype');
  font-style: italic;
  font-weight: 300;
}
@font-face {
  font-family: 'Open Sans';
  src: url('../font/OpenSans-Italic.eot');
  src: url('../font/OpenSans-Italic.eot?#iefix') format('embedded-opentype'), url('../font/OpenSans-Italic.woff') format('woff'), url('../font/OpenSans-Italic.svg#open_sansitalic') format('svg'), url('../font/OpenSans-Italic.ttf') format('truetype');
  font-style: italic;
  font-weight: 400;
}
@font-face {
  font-family: 'Open Sans';
  src: url('../font/OpenSans-SemiboldItalic.eot');
  src: url('../font/OpenSans-SemiboldItalic.eot?#iefix') format('embedded-opentype'), url('../font/OpenSans-SemiboldItalic.woff') format('woff'), url('../font/OpenSans-SemiboldItalic.svg#open_sanssemibold_italic') format('svg'), url('../font/OpenSans-SemiboldItalic.ttf') format('truetype');
  font-style: italic;
  font-weight: 600;
}
@-webkit-keyframes fadeIn {
  0% {
    opacity: 0;
  }
  100% {
    opacity: 1;
  }
}
@keyframes fadeIn {
  0% {
    opacity: 0;
  }
  100% {
    opacity: 1;
  }
}
.fadeIn {
  -webkit-animation-name: fadeIn;
  animation-name: fadeIn;
}
@-webkit-keyframes fadeInDown {
  0% {
    opacity: 0;
    -webkit-transform: translate3d(0, -100%, 0);
    transform: translate3d(0, -100%, 0);
  }
  100% {
    opacity: 1;
    -webkit-transform: none;
    transform: none;
  }
}
@keyframes fadeInDown {
  0% {
    opacity: 0;
    -webkit-transform: translate3d(0, -100%, 0);
    -ms-transform: translate3d(0, -100%, 0);
    transform: translate3d(0, -100%, 0);
  }
  100% {
    opacity: 1;
    -webkit-transform: none;
    -ms-transform: none;
    transform: none;
  }
}
.fadeInDown {
  -webkit-animation-name: fadeInDown;
  animation-name: fadeInDown;
}
@-webkit-keyframes fadeInLeft {
  0% {
    opacity: 0;
    -webkit-transform: translate3d(-100%, 0, 0);
    transform: translate3d(-100%, 0, 0);
  }
  100% {
    opacity: 1;
    -webkit-transform: none;
    transform: none;
  }
}
@keyframes fadeInLeft {
  0% {
    opacity: 0;
    -webkit-transform: translate3d(-100%, 0, 0);
    -ms-transform: translate3d(-100%, 0, 0);
    transform: translate3d(-100%, 0, 0);
  }
  100% {
    opacity: 1;
    -webkit-transform: none;
    -ms-transform: none;
    transform: none;
  }
}
.fadeInLeft {
  -webkit-animation-name: fadeInLeft;
  animation-name: fadeInLeft;
}
@-webkit-keyframes fadeInRight {
  0% {
    opacity: 0;
    -webkit-transform: translate3d(100%, 0, 0);
    transform: translate3d(100%, 0, 0);
  }
  100% {
    opacity: 1;
    -webkit-transform: none;
    transform: none;
  }
}
@keyframes fadeInRight {
  0% {
    opacity: 0;
    -webkit-transform: translate3d(100%, 0, 0);
    -ms-transform: translate3d(100%, 0, 0);
    transform: translate3d(100%, 0, 0);
  }
  100% {
    opacity: 1;
    -webkit-transform: none;
    -ms-transform: none;
    transform: none;
  }
}
.fadeInRight {
  -webkit-animation-name: fadeInRight;
  animation-name: fadeInRight;
}
@-webkit-keyframes fadeInUp {
  0% {
    opacity: 0;
    -webkit-transform: translate3d(0, 100%, 0);
    transform: translate3d(0, 100%, 0);
  }
  100% {
    opacity: 1;
    -webkit-transform: none;
    transform: none;
  }
}
@keyframes fadeInUp {
  0% {
    opacity: 0;
    -webkit-transform: translate3d(0, 100%, 0);
    -ms-transform: translate3d(0, 100%, 0);
    transform: translate3d(0, 100%, 0);
  }
  100% {
    opacity: 1;
    -webkit-transform: none;
    -ms-transform: none;
    transform: none;
  }
}
.fadeInUp {
  -webkit-animation-name: fadeInUp;
  animation-name: fadeInUp;
}
@-webkit-keyframes fadeInUpBig {
  0% {
    opacity: 0;
    -webkit-transform: translate3d(0, 2000px, 0);
    transform: translate3d(0, 2000px, 0);
  }
  100% {
    opacity: 1;
    -webkit-transform: none;
    transform: none;
  }
}
@-webkit-keyframes fadeOut {
  0% {
    opacity: 1;
  }
  100% {
    opacity: 0;
  }
}
@keyframes fadeOut {
  0% {
    opacity: 1;
  }
  100% {
    opacity: 0;
  }
}
.fadeOut {
  -webkit-animation-name: fadeOut;
  animation-name: fadeOut;
}
@-webkit-keyframes fadeOutDown {
  0% {
    opacity: 1;
  }
  100% {
    opacity: 0;
    -webkit-transform: translate3d(0, 100%, 0);
    transform: translate3d(0, 100%, 0);
  }
}
@keyframes fadeOutDown {
  0% {
    opacity: 1;
  }
  100% {
    opacity: 0;
    -webkit-transform: translate3d(0, 100%, 0);
    -ms-transform: translate3d(0, 100%, 0);
    transform: translate3d(0, 100%, 0);
  }
}
.fadeOutDown {
  -webkit-animation-name: fadeOutDown;
  animation-name: fadeOutDown;
}
@-webkit-keyframes fadeOutLeft {
  0% {
    opacity: 1;
  }
  100% {
    opacity: 0;
    -webkit-transform: translate3d(-100%, 0, 0);
    transform: translate3d(-100%, 0, 0);
  }
}
@keyframes fadeOutLeft {
  0% {
    opacity: 1;
  }
  100% {
    opacity: 0;
    -webkit-transform: translate3d(-100%, 0, 0);
    -ms-transform: translate3d(-100%, 0, 0);
    transform: translate3d(-100%, 0, 0);
  }
}
.fadeOutLeft {
  -webkit-animation-name: fadeOutLeft;
  animation-name: fadeOutLeft;
}
@-webkit-keyframes fadeOutRight {
  0% {
    opacity: 1;
  }
  100% {
    opacity: 0;
    -webkit-transform: translate3d(100%, 0, 0);
    transform: translate3d(100%, 0, 0);
  }
}
@keyframes fadeOutRight {
  0% {
    opacity: 1;
  }
  100% {
    opacity: 0;
    -webkit-transform: translate3d(100%, 0, 0);
    -ms-transform: translate3d(100%, 0, 0);
    transform: translate3d(100%, 0, 0);
  }
}
.fadeOutRight {
  -webkit-animation-name: fadeOutRight;
  animation-name: fadeOutRight;
}
@-webkit-keyframes fadeOutUp {
  0% {
    opacity: 1;
  }
  100% {
    opacity: 0;
    -webkit-transform: translate3d(0, -100%, 0);
    transform: translate3d(0, -100%, 0);
  }
}
@keyframes fadeOutUp {
  0% {
    opacity: 1;
  }
  100% {
    opacity: 0;
    -webkit-transform: translate3d(0, -100%, 0);
    -ms-transform: translate3d(0, -100%, 0);
    transform: translate3d(0, -100%, 0);
  }
}
.fadeOutUp {
  -webkit-animation-name: fadeOutUp;
  animation-name: fadeOutUp;
}
body.drag * {
  cursor: drag !important;
  cursor: -webkit-grab !important;
  cursor: -moz-grab !important;
}
body.dragging,
body.dragging * {
  cursor: move !important;
}
body.loading,
body.loading * {
  cursor: wait !important;
}
body.no-select {
  -webkit-user-select: none;
  -moz-user-select: none;
  -ms-user-select: none;
  user-select: none;
  cursor: default!important;
}
html,
body {
  height: 100%;
  /* The html and body elements cannot have any padding or margin. */
}
body {
  webkit-font-smoothing: antialiased;
  background: #f9f9f9;
}
#layout-canvas {
  min-height: 100%;
  height: 100%;
}
.layout {
  display: table;
  table-layout: fixed;
  height: 100%;
  width: 100%;
}
.layout > .layout-row {
  display: table-row;
  vertical-align: top;
  height: 100%;
}
.layout > .layout-row > .layout-cell {
  display: table-cell;
  vertical-align: top;
  height: 100%;
}
.layout > .layout-row > .layout-cell.width-100 {
  width: 100px;
}
.layout > .layout-row > .layout-cell.width-120 {
  width: 120px;
}
.layout > .layout-row > .layout-cell.width-200 {
  width: 200px;
}
.layout > .layout-row > .layout-cell.width-300 {
  width: 300px;
}
.layout > .layout-row > .layout-cell.layout-container,
.layout > .layout-row > .layout-cell .layout-container,
.layout > .layout-row > .layout-cell.padded-container,
.layout > .layout-row > .layout-cell .padded-container {
  padding: 20px 20px 0 20px;
}
.layout > .layout-row > .layout-cell.layout-container .container-flush,
.layout > .layout-row > .layout-cell .layout-container .container-flush,
.layout > .layout-row > .layout-cell.padded-container .container-flush,
.layout > .layout-row > .layout-cell .padded-container .container-flush {
  padding-top: 0;
}
.layout > .layout-row > .layout-cell .layout-relative {
  position: relative;
  height: 100%;
}
.layout > .layout-row > .layout-cell .layout-absolute {
  position: absolute;
  height: 100%;
  width: 100%;
}
.layout > .layout-row > .layout-cell.min-size {
  width: 0;
}
.layout > .layout-row > .layout-cell.min-height {
  height: 0;
}
.layout > .layout-row > .layout-cell.center {
  text-align: center;
}
.layout > .layout-row > .layout-cell.middle {
  vertical-align: middle;
}
.layout > .layout-row > .layout-cell.width-fix > form,
.layout > .layout-row > .layout-cell.width-fix > div {
  display: inline-block;
}
.layout > .layout-row > .layout-cell.width-100 {
  width: 100px;
}
.layout > .layout-row > .layout-cell.width-120 {
  width: 120px;
}
.layout > .layout-row > .layout-cell.width-200 {
  width: 200px;
}
.layout > .layout-row > .layout-cell.width-300 {
  width: 300px;
}
.layout > .layout-row > .layout-cell.layout-container,
.layout > .layout-row > .layout-cell .layout-container,
.layout > .layout-row > .layout-cell.padded-container,
.layout > .layout-row > .layout-cell .padded-container {
  padding: 20px 20px 0 20px;
}
.layout > .layout-row > .layout-cell.layout-container .container-flush,
.layout > .layout-row > .layout-cell .layout-container .container-flush,
.layout > .layout-row > .layout-cell.padded-container .container-flush,
.layout > .layout-row > .layout-cell .padded-container .container-flush {
  padding-top: 0;
}
.layout > .layout-row > .layout-cell .layout-relative {
  position: relative;
  height: 100%;
}
.layout > .layout-row > .layout-cell .layout-absolute {
  position: absolute;
  height: 100%;
  width: 100%;
}
.layout > .layout-row > .layout-cell.min-size {
  width: 0;
}
.layout > .layout-row > .layout-cell.min-height {
  height: 0;
}
.layout > .layout-row > .layout-cell.center {
  text-align: center;
}
.layout > .layout-row > .layout-cell.middle {
  vertical-align: middle;
}
.layout > .layout-row > .layout-cell.width-fix > form,
.layout > .layout-row > .layout-cell.width-fix > div {
  display: inline-block;
}
.layout > .layout-row.min-size {
  height: 0;
}
.layout > .layout-cell {
  display: table-cell;
  vertical-align: top;
  height: 100%;
}
.layout > .layout-cell.width-100 {
  width: 100px;
}
.layout > .layout-cell.width-120 {
  width: 120px;
}
.layout > .layout-cell.width-200 {
  width: 200px;
}
.layout > .layout-cell.width-300 {
  width: 300px;
}
.layout > .layout-cell.layout-container,
.layout > .layout-cell .layout-container,
.layout > .layout-cell.padded-container,
.layout > .layout-cell .padded-container {
  padding: 20px 20px 0 20px;
}
.layout > .layout-cell.layout-container .container-flush,
.layout > .layout-cell .layout-container .container-flush,
.layout > .layout-cell.padded-container .container-flush,
.layout > .layout-cell .padded-container .container-flush {
  padding-top: 0;
}
.layout > .layout-cell .layout-relative {
  position: relative;
  height: 100%;
}
.layout > .layout-cell .layout-absolute {
  position: absolute;
  height: 100%;
  width: 100%;
}
.layout > .layout-cell.min-size {
  width: 0;
}
.layout > .layout-cell.min-height {
  height: 0;
}
.layout > .layout-cell.center {
  text-align: center;
}
.layout > .layout-cell.middle {
  vertical-align: middle;
}
.layout > .layout-cell.width-fix > form,
.layout > .layout-cell.width-fix > div {
  display: inline-block;
}
.whiteboard {
  background: white;
}
body.compact-container .layout.layout-container,
body.compact-container .layout .layout-container {
  padding: 0 !important;
}
body.slim-container .layout.layout-container,
body.slim-container .layout .layout-container {
  padding-left: 0 !important;
  padding-right: 0 !important;
}
@media (max-width: 768px) {
  .layout .hide-on-small {
    display: none;
  }
  .layout.responsive-sidebar > .layout-cell:first-child {
    display: table-footer-group;
    height: auto;
  }
  .layout.responsive-sidebar > .layout-cell:first-child .control-breadcrumb {
    display: none;
  }
  .layout.responsive-sidebar > .layout-cell:last-child {
    display: table-header-group;
    width: auto;
    height: auto;
  }
  .layout.responsive-sidebar > .layout-cell:last-child .layout-absolute {
    position: static;
  }
}
body.mainmenu-open {
  overflow: hidden;
}
nav#layout-mainmenu.navbar {
  background-color: #111111;
  padding: 0 0 0 20px;
  line-height: 0;
  white-space: nowrap;
}
nav#layout-mainmenu.navbar a {
  text-decoration: none;
}
nav#layout-mainmenu.navbar a:focus {
  background: transparent;
}
nav#layout-mainmenu.navbar ul {
  margin: 0;
  padding: 0;
  list-style: none;
  float: left;
  font-weight: 600;
  white-space: nowrap;
  overflow: hidden;
}
nav#layout-mainmenu.navbar ul li {
  color: #555555;
  display: inline-block;
  margin-right: 30px;
  position: relative;
}
nav#layout-mainmenu.navbar ul li:last-child {
  margin-right: 0;
}
nav#layout-mainmenu.navbar ul li.active:after {
  content: ' ';
  position: absolute;
  bottom: 0;
  left: 50%;
  margin-left: -8.5px;
}
nav#layout-mainmenu.navbar ul li.icon {
  margin-right: 0;
}
nav#layout-mainmenu.navbar ul li.icon i {
  margin-right: 0;
}
nav#layout-mainmenu.navbar ul li.icon a {
  padding: 14px;
}
nav#layout-mainmenu.navbar ul li.power-off i,
nav#layout-mainmenu.navbar ul li.preview i {
  font-size: 20px;
}
nav#layout-mainmenu.navbar ul li.power-off a,
nav#layout-mainmenu.navbar ul li.preview a {
  padding: 22px 20px 20px 20px;
}
nav#layout-mainmenu.navbar ul li.account {
  margin-right: 0;
  line-height: 23px;
}
nav#layout-mainmenu.navbar ul li.account a {
  padding-right: 20px;
  position: relative;
  z-index: 590;
}
nav#layout-mainmenu.navbar ul li.account img {
  width: 25px;
  margin-right: 7px;
  position: relative;
  top: -2px;
}
nav#layout-mainmenu.navbar ul.nav {
  display: inline-block;
}
nav#layout-mainmenu.navbar .menu-toggle {
  display: none;
}
nav#layout-mainmenu.navbar .toolbar-item {
  margin-right: 0;
}
nav#layout-mainmenu.navbar .toolbar-item:before,
nav#layout-mainmenu.navbar .toolbar-item:after {
  margin-top: 0;
}
nav#layout-mainmenu.navbar .toolbar-item:before {
  left: -12px;
}
nav#layout-mainmenu.navbar .toolbar-item:after {
  right: -12px;
}
nav#layout-mainmenu.navbar .toolbar-item.scroll-active-before:before {
  color: #ffffff;
}
nav#layout-mainmenu.navbar .toolbar-item.scroll-active-after:after {
  color: #ffffff;
}
nav#layout-mainmenu.navbar ul li .mainmenu-accountmenu {
  position: fixed;
  top: 63px;
  right: 0;
  background: #2b3e50;
  z-index: 590;
  display: none;
}
nav#layout-mainmenu.navbar ul li .mainmenu-accountmenu.active {
  display: block;
}
nav#layout-mainmenu.navbar ul li .mainmenu-accountmenu:after {
  content: '';
  display: block;
  width: 0;
  height: 0;
  border-left: 11px solid transparent;
  border-right: 11px solid transparent;
  border-bottom: 12px solid #2b3e50;
  right: 40px;
  top: -12px;
  position: absolute;
}
nav#layout-mainmenu.navbar ul li .mainmenu-accountmenu ul {
  float: none;
  display: block;
}
nav#layout-mainmenu.navbar ul li .mainmenu-accountmenu li {
  padding: 0;
  margin: 0;
  font-weight: 400;
  text-align: left;
  display: block;
}
nav#layout-mainmenu.navbar ul li .mainmenu-accountmenu li a {
  display: block;
  padding: 12px 30px;
  text-align: left;
}
nav#layout-mainmenu.navbar ul li .mainmenu-accountmenu li:hover {
  background: #3d5265!important;
}
nav#layout-mainmenu.navbar ul li .mainmenu-accountmenu li.divider {
  height: 1px;
  width: 100%;
  background-color: #4b6372;
}
@media (max-width: 768px) {
  nav#layout-mainmenu.navbar ul li .mainmenu-accountmenu:after {
    right: 71px;
  }
}
nav#layout-mainmenu.navbar ul li a,
nav#layout-mainmenu .menu-toggle,
.mainmenu-collapsed li a {
  padding: 14px 0;
  display: inline-block;
  font-size: 14px;
  color: inherit;
  outline: none;
}
nav#layout-mainmenu.navbar ul li a:hover,
nav#layout-mainmenu .menu-toggle:hover,
.mainmenu-collapsed li a:hover {
  background-color: transparent !important;
}
nav#layout-mainmenu.navbar ul li a:active,
nav#layout-mainmenu .menu-toggle:active,
.mainmenu-collapsed li a:active,
nav#layout-mainmenu.navbar ul li a:focus,
nav#layout-mainmenu .menu-toggle:focus,
.mainmenu-collapsed li a:focus {
  text-decoration: none;
  color: #555555;
}
nav#layout-mainmenu.navbar ul li a i,
nav#layout-mainmenu .menu-toggle i,
.mainmenu-collapsed li a i {
  line-height: 1;
  font-size: 35px;
  vertical-align: middle;
  margin-right: 10px;
}
.mainmenu-collapsed li a i {
  width: 40px;
  text-align: left;
  display: inline-block;
}
nav#layout-mainmenu.navbar ul li:hover a:active,
.mainmenu-collapsed li:hover a:active,
nav#layout-mainmenu.navbar ul li:hover a:focus,
.mainmenu-collapsed li:hover a:focus {
  color: #ffffff !important;
}
.touch .mainmenu-collapsed li a:hover {
  color: #555555;
}
nav#layout-mainmenu.navbar ul li.active,
.mainmenu-collapsed li.active,
nav#layout-mainmenu.navbar ul li.highlight,
.mainmenu-collapsed li.highlight {
  color: #ffffff !important;
  font-weight: 600;
}
nav#layout-mainmenu.navbar ul li.active a,
.mainmenu-collapsed li.active a,
nav#layout-mainmenu.navbar ul li.highlight a,
.mainmenu-collapsed li.highlight a {
  color: #ffffff !important;
}
nav#layout-mainmenu.navbar ul li:hover,
.mainmenu-collapsed li:hover {
  color: #ffffff;
  background: transparent;
}
body.drag nav#layout-mainmenu.navbar ul.nav li:hover,
body.drag .mainmenu-collapsed ul li:hover {
  color: #555555;
}
@media (max-width: 769px) {
  nav#layout-mainmenu.navbar ul.nav {
    display: none;
  }
  nav#layout-mainmenu.navbar .menu-toggle {
    display: inline-block;
    color: #ffffff !important;
    font-weight: 600;
  }
  .mainmenu-collapsed {
    position: fixed;
    height: 100%;
    left: 0;
    top: 0;
    width: 0;
    background: #333333;
    -webkit-box-shadow: inset -5px 0 3px rgba(0, 0, 0, 0.1);
    box-shadow: inset -5px 0 3px rgba(0, 0, 0, 0.1);
    margin: 0;
  }
  .mainmenu-collapsed > div {
    display: relative;
    height: 100%;
  }
  .mainmenu-collapsed > div ul {
    overflow: hidden;
    padding: 0;
    margin: 0;
  }
  .mainmenu-collapsed > div ul li {
    text-transform: uppercase;
    list-style: none;
    color: #555555;
  }
  .mainmenu-collapsed > div ul li a {
    white-space: nowrap;
    display: block;
    padding: 15px 20px;
  }
  .mainmenu-collapsed > div ul li a:hover {
    text-decoration: none;
  }
  .mainmenu-collapsed .scroll-marker {
    position: absolute;
    left: 0;
    width: 100%;
    height: 10px;
    display: none;
  }
  .mainmenu-collapsed .scroll-marker:after {
    font-family: FontAwesome;
    font-weight: normal;
    font-style: normal;
    text-decoration: inherit;
    -webkit-font-smoothing: antialiased;
    *margin-right: .3em;
    content: "\f141";
    display: block;
    position: absolute;
    left: 50%;
    margin-left: -3px;
    top: 0;
    height: 9px;
    font-size: 10px;
    color: #555555;
  }
  .mainmenu-collapsed .scroll-marker.before {
    top: 0;
  }
  .mainmenu-collapsed .scroll-marker.after {
    bottom: 3px;
  }
  .mainmenu-collapsed .scroll-marker.after:after {
    top: 2px;
  }
  .mainmenu-collapsed.scroll-before .scroll-marker.before {
    display: block;
  }
  .mainmenu-collapsed.scroll-after .scroll-marker.after {
    display: block;
  }
}
body.mainmenu-open .mainmenu-collapsed ul {
  position: fixed;
  left: 0;
  top: 10px;
  bottom: 10px;
}
@media (min-width: 770px) {
  #layout-canvas {
    position: static!important;
  }
  .mainmenu-collapsed {
    display: none!important;
  }
}
#layout-sidenav {
  background-color: #34495e;
  position: absolute;
  height: 100%;
  width: 100%;
  padding: 10px 0;
  -webkit-box-sizing: border-box;
  -moz-box-sizing: border-box;
  box-sizing: border-box;
}
#layout-sidenav ul {
  position: relative;
  margin: 0;
  padding: 0;
  height: 100%;
  overflow: hidden;
}
#layout-sidenav ul li {
  display: block;
  text-align: center;
  position: relative;
}
#layout-sidenav ul li a {
  padding: 13px;
  display: block;
  font-size: 12px;
  color: rgba(255, 255, 255, 0.35);
  font-weight: normal;
}
#layout-sidenav ul li a:hover {
  text-decoration: none;
  background-color: transparent;
}
#layout-sidenav ul li a:focus {
  background: transparent;
}
#layout-sidenav ul li a i {
  color: rgba(255, 255, 255, 0.35);
  display: block;
  margin-bottom: 5px;
  font-size: 28px;
}
#layout-sidenav ul li.active a,
#layout-sidenav ul li a:hover {
  color: #ffffff;
}
#layout-sidenav ul li.active a i,
#layout-sidenav ul li a:hover i {
  color: #ffffff;
}
#layout-sidenav ul li span.counter {
  display: block;
  position: absolute;
  top: 15px;
  right: 15px;
  padding: 2px 6px 3px 4px;
  background-color: #d9350f;
  color: #ffffff;
  font-size: 11px;
  line-height: 100%;
  -webkit-border-radius: 3px;
  -moz-border-radius: 3px;
  border-radius: 3px;
  opacity: 1;
  filter: alpha(opacity=100);
  -webkit-transform: scale(1, );
  -ms-transform: scale(1, );
  transform: scale(1, );
  -webkit-transition: all 0.3s;
  transition: all 0.3s;
}
#layout-sidenav ul li span.counter.empty {
  opacity: 0;
  filter: alpha(opacity=0);
  -webkit-transform: scale(0, );
  -ms-transform: scale(0, );
  transform: scale(0, );
}
#layout-sidenav .scroll-marker {
  position: absolute;
  left: 0;
  width: 100%;
  height: 10px;
  display: none;
}
#layout-sidenav .scroll-marker:after {
  font-family: FontAwesome;
  font-weight: normal;
  font-style: normal;
  text-decoration: inherit;
  -webkit-font-smoothing: antialiased;
  *margin-right: .3em;
  content: "\f141";
  display: block;
  position: absolute;
  left: 50%;
  margin-left: -3px;
  top: 0;
  height: 9px;
  font-size: 10px;
  color: rgba(255, 255, 255, 0.35);
}
#layout-sidenav .scroll-marker.before {
  top: 0;
}
#layout-sidenav .scroll-marker.after {
  bottom: 3px;
}
#layout-sidenav .scroll-marker.after:after {
  top: 2px;
}
#layout-sidenav.scroll-before .scroll-marker.before {
  display: block;
}
#layout-sidenav.scroll-after .scroll-marker.after {
  display: block;
}
#layout-sidenav.layout-sidenav ul.drag li:not(.active) a:hover,
.touch #layout-sidenav.layout-sidenav li:not(.active) a:hover {
  color: rgba(255, 255, 255, 0.35) !important;
}
#layout-sidenav.layout-sidenav ul.drag li:not(.active) a:hover i,
.touch #layout-sidenav.layout-sidenav li:not(.active) a:hover i {
  color: rgba(255, 255, 255, 0.35) !important;
}
#layout-sidenav.layout-sidenav ul.drag li:not(.active) a:hover:after,
.touch #layout-sidenav.layout-sidenav li:not(.active) a:hover:after {
  display: none !important;
}
#layout-side-panel .fix-button {
  position: absolute;
  right: 2px;
  top: 1px;
  display: block;
  width: 20px;
  height: 20px;
  font-size: 13px;
}
#layout-side-panel .fix-button i {
  display: block;
  text-align: center;
  margin-top: 5px;
  color: #aaaaaa;
}
#layout-side-panel .fix-button:hover {
  text-decoration: none;
  opacity: 1 !important;
  filter: alpha(opacity=100) !important;
}
body.side-panel-not-fixed #layout-side-panel {
  display: none;
}
body.side-panel-not-fixed #layout-side-panel .fix-button {
  opacity: 0.5;
  filter: alpha(opacity=50);
}
body.display-side-panel #layout-side-panel {
  display: block;
  position: absolute;
  z-index: 500;
  width: 300px;
  -webkit-box-shadow: 2px 0px 2px 0 rgba(0, 0, 0, 0.3);
  box-shadow: 2px 0px 2px 0 rgba(0, 0, 0, 0.3);
}
@media (min-width: 992px) {
  body.side-panel-fix-shadow #layout-side-panel {
    -webkit-box-shadow: none;
    box-shadow: none;
  }
}
.touch #layout-side-panel .fix-button {
  display: none;
}
@media (max-width: 768px) {
  #layout-side-panel .fix-button {
    display: none;
  }
}
#layout-footer {
  width: 100%;
  z-index: 100;
  height: 60px;
  position: fixed;
  bottom: 0;
  color: #666666;
  background-color: rgba(255, 255, 255, 0.8);
  border-top: 1px solid #dfdfdf;
}
#layout-footer .brand,
#layout-footer .tagline {
  margin: 10px;
  height: 40px;
  line-height: 40px;
}
#layout-footer .brand {
  float: left;
  font-size: 16px;
}
#layout-footer .brand .logo {
  margin: 0 10px;
}
#layout-footer .tagline {
  float: right;
}
#layout-footer .tagline p {
  color: #999999;
}
body.outer {
  background: #2b3e50;
}
body.outer .layout > .layout-row.layout-head {
  text-align: center;
  background: #1d2d3d;
}
body.outer .layout > .layout-row.layout-head > .layout-cell {
  height: 300px!important;
  padding: 50px 0;
  -webkit-box-sizing: border-box;
  -moz-box-sizing: border-box;
  box-sizing: border-box;
  vertical-align: middle;
}
body.outer .layout > .layout-row.layout-head > .layout-cell h1.oc-logo-white {
  font: 0/0 a;
  color: transparent;
  text-shadow: none;
  background-color: transparent;
  border: 0;
  display: inline-block;
  width: 100%;
  max-width: 410px;
  height: 72px;
}
body.outer .layout > .layout-row > .layout-cell {
  vertical-align: middle;
}
body.outer .layout > .layout-row > .layout-cell .outer-form-container {
  margin: 0 auto;
  width: 404px;
}
body.outer .layout > .layout-row > .layout-cell .outer-form-container h2 {
  font-size: 18px;
  margin: 20px 0;
  color: #feffff;
}
body.outer .layout > .layout-row > .layout-cell .outer-form-container .horizontal-form {
  font-size: 0;
}
body.outer .layout > .layout-row > .layout-cell .outer-form-container .horizontal-form input {
  vertical-align: top;
  margin-right: 9px;
  display: inline-block;
  border: none;
  -webkit-border-radius: 2px;
  -moz-border-radius: 2px;
  border-radius: 2px;
}
body.outer .layout > .layout-row > .layout-cell .outer-form-container .horizontal-form input.width-1 {
  width: 160px;
}
body.outer .layout > .layout-row > .layout-cell .outer-form-container .horizontal-form input.width-2 {
  width: 323px;
}
body.outer .layout > .layout-row > .layout-cell .outer-form-container .horizontal-form button {
  background: #1795f1;
  text-align: center;
  font-size: 13px;
  font-weight: 600;
  height: 40px;
  vertical-align: top;
  -webkit-box-sizing: border-box;
  -moz-box-sizing: border-box;
  box-sizing: border-box;
}
body.outer .layout > .layout-row > .layout-cell .outer-form-container .horizontal-form button.login-button {
  display: inline-block;
  width: 65px;
}
body.outer .layout > .layout-row > .layout-cell .outer-form-container .forgot-password {
  margin-top: 30px;
  font-size: 13px;
  top: 8px;
}
body.outer .layout > .layout-row > .layout-cell .outer-form-container .forgot-password a {
  color: rgba(255, 255, 255, 0.44);
}
body.outer .layout > .layout-row > .layout-cell .outer-form-container .forgot-password:before {
  color: rgba(255, 255, 255, 0.44);
  font-size: 14px;
  position: relative;
  margin-right: 5px;
}
html.csstransitions body.outer .outer-form-container {
  -webkit-transition: all 0.5s ease-out;
  transition: all 0.5s ease-out;
  -webkit-transform: scale(1, 1);
  -moz-transform: scale(1, 1);
  -ms-transform: scale(1, 1);
  -o-transform: scale(1, 1);
  transform: scale(1, 1);
}
html.csstransitions body.outer.preload .outer-form-container {
  -webkit-transform: scale(0.2, 0.2);
  -moz-transform: scale(0.2, 0.2);
  -ms-transform: scale(0.2, 0.2);
  -o-transform: scale(0.2, 0.2);
  transform: scale(0.2, 0.2);
}
/*

.outer-form-container {
    width: 240px;
    display: inline-block;
    text-align: left;

    h1 {
        color: @color-outer-heading;
        font-size: 39px;
        font-weight: 400;
        margin-bottom: 4px;

        + p {
            font-size: 13px;
            color: @color-outer-description;
            margin-bottom: 20px;
        }
    }

    .form-group.combine-fields {
        input:first-child {
            border-bottom: 1px solid lighten(@color-form-field-border, 5%);
            .border-bottom-radius(0);
        }
        input:last-child {
            border-top: none;
            .border-top-radius(0);
        }

        &.october {
            position: relative;

            &:after {
                content: '';
                position: absolute;
                display: block;
                width: 145px;
                height: 155px;
                top: -149px;
                right: -57px;
                background: transparent url(../images/tree.png) no-repeat left top;
            }
        }
    }
}

*/
.fancy-layout .tab-collapse-icon {
  position: absolute;
  display: block;
  text-decoration: none;
  outline: none;
  opacity: 0.6;
  filter: alpha(opacity=60);
  -webkit-transition: all 0.3s;
  transition: all 0.3s;
  font-size: 12px;
  color: #ffffff;
  right: 11px;
}
.fancy-layout .tab-collapse-icon:hover {
  text-decoration: none;
  opacity: 1;
  filter: alpha(opacity=100);
}
.fancy-layout .tab-collapse-icon.primary {
  color: #475354;
  bottom: -25px;
  z-index: 100;
  -webkit-transform: scale(1, -1);
  -moz-transform: scale(1, -1);
  -ms-transform: scale(1, -1);
  -o-transform: scale(1, -1);
  transform: scale(1, -1);
}
.fancy-layout .tab-collapse-icon.primary i {
  position: relative;
  display: block;
}
.fancy-layout .control-tabs.master,
.fancy-layout.control-tabs.master {
  overflow: hidden;
}
.fancy-layout .control-tabs.master:before,
.fancy-layout.control-tabs.master:before,
.fancy-layout .control-tabs.master:after,
.fancy-layout.control-tabs.master:after {
  top: 7px;
  font-size: 14px;
  color: rgba(255, 255, 255, 0.35);
}
.fancy-layout .control-tabs.master:before,
.fancy-layout.control-tabs.master:before {
  left: 8px;
}
.fancy-layout .control-tabs.master:after,
.fancy-layout.control-tabs.master:after {
  right: 8px;
}
.fancy-layout .control-tabs.master.scroll-before:before,
.fancy-layout.control-tabs.master.scroll-before:before {
  color: #ffffff;
}
.fancy-layout .control-tabs.master.scroll-after:after,
.fancy-layout.control-tabs.master.scroll-after:after {
  color: #ffffff;
}
.fancy-layout .control-tabs.master > div > div.tabs-container,
.fancy-layout.control-tabs.master > div > div.tabs-container {
  background: #d35400;
  padding-left: 20px;
  padding-right: 20px;
}
.fancy-layout .control-tabs.master > div > div.tabs-container > ul.nav-tabs,
.fancy-layout.control-tabs.master > div > div.tabs-container > ul.nav-tabs {
  margin-left: -8px;
}
.fancy-layout .control-tabs.master > div > div.tabs-container > ul.nav-tabs > li,
.fancy-layout.control-tabs.master > div > div.tabs-container > ul.nav-tabs > li {
  margin-left: -10px;
}
.fancy-layout .control-tabs.master > div > div.tabs-container > ul.nav-tabs > li span.tab-close,
.fancy-layout.control-tabs.master > div > div.tabs-container > ul.nav-tabs > li span.tab-close {
  top: 9px;
  right: -3px;
  left: auto;
  z-index: 110;
}
.fancy-layout .control-tabs.master > div > div.tabs-container > ul.nav-tabs > li span.tab-close i,
.fancy-layout.control-tabs.master > div > div.tabs-container > ul.nav-tabs > li span.tab-close i {
  top: 4px;
  right: 1px;
  color: rgba(255, 255, 255, 0.3) !important;
  font: 14px bold "Helvetica Neue", Helvetica, Arial, sans-serif;
}
.fancy-layout .control-tabs.master > div > div.tabs-container > ul.nav-tabs > li span.tab-close i:hover,
.fancy-layout.control-tabs.master > div > div.tabs-container > ul.nav-tabs > li span.tab-close i:hover {
  color: #ffffff !important;
}
.fancy-layout .control-tabs.master > div > div.tabs-container > ul.nav-tabs > li a,
.fancy-layout.control-tabs.master > div > div.tabs-container > ul.nav-tabs > li a {
  border-bottom: none;
  background: transparent;
  font-size: 14px;
  color: rgba(255, 255, 255, 0.35);
  padding: 6px 0 0 0;
  overflow: visible;
}
.fancy-layout .control-tabs.master > div > div.tabs-container > ul.nav-tabs > li a > span.title,
.fancy-layout.control-tabs.master > div > div.tabs-container > ul.nav-tabs > li a > span.title {
  position: relative;
  display: inline-block;
  padding: 8px 5px 9px 5px;
  font-size: 13px;
  z-index: 100;
  background-color: #b9530f;
}
.fancy-layout .control-tabs.master > div > div.tabs-container > ul.nav-tabs > li a > span.title:before,
.fancy-layout.control-tabs.master > div > div.tabs-container > ul.nav-tabs > li a > span.title:before,
.fancy-layout .control-tabs.master > div > div.tabs-container > ul.nav-tabs > li a > span.title:after,
.fancy-layout.control-tabs.master > div > div.tabs-container > ul.nav-tabs > li a > span.title:after {
  content: ' ';
  position: absolute;
  background: transparent url(../images/tab-shape.svg) no-repeat left -80px;
  width: 20px;
  display: block;
  height: 30px;
  top: 0;
  z-index: 100;
}
.fancy-layout .control-tabs.master > div > div.tabs-container > ul.nav-tabs > li a > span.title:before,
.fancy-layout.control-tabs.master > div > div.tabs-container > ul.nav-tabs > li a > span.title:before {
  left: -20px;
}
.fancy-layout .control-tabs.master > div > div.tabs-container > ul.nav-tabs > li a > span.title:after,
.fancy-layout.control-tabs.master > div > div.tabs-container > ul.nav-tabs > li a > span.title:after {
  right: -20px;
  background-position: -80px -80px;
}
.fancy-layout .control-tabs.master > div > div.tabs-container > ul.nav-tabs > li a:before,
.fancy-layout.control-tabs.master > div > div.tabs-container > ul.nav-tabs > li a:before {
  z-index: 110;
  position: relative;
  margin-right: -12px;
}
.fancy-layout .control-tabs.master > div > div.tabs-container > ul.nav-tabs > li a[class*=icon] > span.title,
.fancy-layout.control-tabs.master > div > div.tabs-container > ul.nav-tabs > li a[class*=icon] > span.title {
  padding-left: 18px;
}
.fancy-layout .control-tabs.master > div > div.tabs-container > ul.nav-tabs > li.active a,
.fancy-layout.control-tabs.master > div > div.tabs-container > ul.nav-tabs > li.active a {
  z-index: 107;
  color: #ffffff;
}
.fancy-layout .control-tabs.master > div > div.tabs-container > ul.nav-tabs > li.active span.tab-close i,
.fancy-layout.control-tabs.master > div > div.tabs-container > ul.nav-tabs > li.active span.tab-close i {
  color: #ffffff;
}
.fancy-layout .control-tabs.master > div > div.tabs-container > ul.nav-tabs > li.active a > span.title,
.fancy-layout.control-tabs.master > div > div.tabs-container > ul.nav-tabs > li.active a > span.title {
  background-color: #e67e22;
  z-index: 105;
}
.fancy-layout .control-tabs.master > div > div.tabs-container > ul.nav-tabs > li.active a > span.title:before,
.fancy-layout.control-tabs.master > div > div.tabs-container > ul.nav-tabs > li.active a > span.title:before {
  background-position: left -40px;
  z-index: 107;
}
.fancy-layout .control-tabs.master > div > div.tabs-container > ul.nav-tabs > li.active a > span.title:after,
.fancy-layout.control-tabs.master > div > div.tabs-container > ul.nav-tabs > li.active a > span.title:after {
  background-position: -80px -40px;
  z-index: 107;
}
.fancy-layout .control-tabs.master > div > div.tabs-container > ul.nav-tabs > li[data-modified] span.tab-close i,
.fancy-layout.control-tabs.master > div > div.tabs-container > ul.nav-tabs > li[data-modified] span.tab-close i {
  top: 4px;
  font: 0/0 a;
  color: transparent;
  text-shadow: none;
  background-color: transparent;
  border: 0;
}
.fancy-layout .control-tabs.master > div > div.tabs-container > ul.nav-tabs > li[data-modified] span.tab-close i:before,
.fancy-layout.control-tabs.master > div > div.tabs-container > ul.nav-tabs > li[data-modified] span.tab-close i:before {
  font-family: FontAwesome;
  font-weight: normal;
  font-style: normal;
  text-decoration: inherit;
  -webkit-font-smoothing: antialiased;
  *margin-right: .3em;
  content: "\f111";
  font-size: 9px;
}
.fancy-layout .control-tabs.master > div > div.tabs-container > ul.nav-tabs > li:first-child,
.fancy-layout.control-tabs.master > div > div.tabs-container > ul.nav-tabs > li:first-child {
  margin-left: 0;
}
.fancy-layout .control-tabs.master[data-closable] > div > div.tabs-container > ul.nav-tabs > li a > span.title,
.fancy-layout.control-tabs.master[data-closable] > div > div.tabs-container > ul.nav-tabs > li a > span.title {
  padding-right: 10px;
}
.fancy-layout .control-tabs.master.has-tabs:before,
.fancy-layout.control-tabs.master.has-tabs:before,
.fancy-layout .control-tabs.master.has-tabs:after,
.fancy-layout.control-tabs.master.has-tabs:after {
  display: block;
}
.fancy-layout .control-tabs.secondary > div > ul.nav-tabs,
.fancy-layout.control-tabs.secondary > div > ul.nav-tabs {
  background: #475354;
}
.fancy-layout .control-tabs.secondary > div > ul.nav-tabs > li,
.fancy-layout.control-tabs.secondary > div > ul.nav-tabs > li {
  border-right: none;
  padding-right: 0;
  margin-right: 0;
}
.fancy-layout .control-tabs.secondary > div > ul.nav-tabs > li a,
.fancy-layout.control-tabs.secondary > div > ul.nav-tabs > li a {
  background: transparent;
  border: none;
  padding: 8px 10px;
  color: #919898;
}
.fancy-layout .control-tabs.secondary > div > ul.nav-tabs > li.active a,
.fancy-layout.control-tabs.secondary > div > ul.nav-tabs > li.active a {
  color: #ffffff;
}
.fancy-layout .control-tabs.secondary .tab-collapse-icon,
.fancy-layout.control-tabs.secondary .tab-collapse-icon {
  position: absolute;
  display: block;
  text-decoration: none;
  outline: none;
  opacity: 0.6;
  filter: alpha(opacity=60);
  -webkit-transition: all 0.3s;
  transition: all 0.3s;
  font-size: 12px;
  color: #ffffff;
  right: 11px;
}
.fancy-layout .control-tabs.secondary .tab-collapse-icon:hover,
.fancy-layout.control-tabs.secondary .tab-collapse-icon:hover {
  text-decoration: none;
  opacity: 1;
  filter: alpha(opacity=100);
}
.fancy-layout .control-tabs.secondary .tab-collapse-icon.primary,
.fancy-layout.control-tabs.secondary .tab-collapse-icon.primary {
  color: #475354;
  bottom: -25px;
  z-index: 100;
  -webkit-transform: scale(1, -1);
  -moz-transform: scale(1, -1);
  -ms-transform: scale(1, -1);
  -o-transform: scale(1, -1);
  transform: scale(1, -1);
}
.fancy-layout .control-tabs.secondary .tab-collapse-icon.primary i,
.fancy-layout.control-tabs.secondary .tab-collapse-icon.primary i {
  position: relative;
  display: block;
}
.fancy-layout .control-tabs.secondary .tab-collapse-icon.primary,
.fancy-layout.control-tabs.secondary .tab-collapse-icon.primary {
  color: #ffffff;
  top: 12px;
  right: 11px;
  bottom: auto;
}
.fancy-layout .control-tabs.secondary.primary-collapsed .tab-collapse-icon.primary,
.fancy-layout.control-tabs.secondary.primary-collapsed .tab-collapse-icon.primary {
  -webkit-transform: scale(1, 1);
  -moz-transform: scale(1, 1);
  -ms-transform: scale(1, 1);
  -o-transform: scale(1, 1);
  transform: scale(1, 1);
}
.fancy-layout .control-tabs.secondary.content-tabs > div > ul.nav-tabs,
.fancy-layout.control-tabs.secondary.content-tabs > div > ul.nav-tabs {
  background: #f9f9f9;
}
.fancy-layout .control-tabs.secondary.content-tabs > div > ul.nav-tabs > li,
.fancy-layout.control-tabs.secondary.content-tabs > div > ul.nav-tabs > li {
  margin-left: -19px;
}
.fancy-layout .control-tabs.secondary.content-tabs > div > ul.nav-tabs > li:first-child,
.fancy-layout.control-tabs.secondary.content-tabs > div > ul.nav-tabs > li:first-child {
  margin-left: 0;
  padding-left: 8px;
}
.fancy-layout .control-tabs.secondary.content-tabs > div > ul.nav-tabs > li a,
.fancy-layout.control-tabs.secondary.content-tabs > div > ul.nav-tabs > li a {
  padding: 8px 16px 0 16px;
  font-weight: 400;
  color: #2b3e50;
  opacity: 0.6;
  filter: alpha(opacity=60);
}
.fancy-layout .control-tabs.secondary.content-tabs > div > ul.nav-tabs > li a > span.title,
.fancy-layout.control-tabs.secondary.content-tabs > div > ul.nav-tabs > li a > span.title {
  position: relative;
  display: inline-block;
  padding: 4px 5px 9px 5px;
  font-size: 13px;
  z-index: 100;
  height: 25px!important;
  background-color: transparent;
}
.fancy-layout .control-tabs.secondary.content-tabs > div > ul.nav-tabs > li a > span.title:before,
.fancy-layout.control-tabs.secondary.content-tabs > div > ul.nav-tabs > li a > span.title:before,
.fancy-layout .control-tabs.secondary.content-tabs > div > ul.nav-tabs > li a > span.title:after,
.fancy-layout.control-tabs.secondary.content-tabs > div > ul.nav-tabs > li a > span.title:after {
  content: ' ';
  position: absolute;
  background: transparent url(../images/secondary-tab-shape-content.svg) no-repeat left top;
  width: 15px;
  height: 25px;
  top: 0;
  z-index: 100;
  display: none;
}
.fancy-layout .control-tabs.secondary.content-tabs > div > ul.nav-tabs > li a > span.title:before,
.fancy-layout.control-tabs.secondary.content-tabs > div > ul.nav-tabs > li a > span.title:before {
  left: -15px;
}
.fancy-layout .control-tabs.secondary.content-tabs > div > ul.nav-tabs > li a > span.title:after,
.fancy-layout.control-tabs.secondary.content-tabs > div > ul.nav-tabs > li a > span.title:after {
  right: -15px;
  background-position: -60px 0;
}
.fancy-layout .control-tabs.secondary.content-tabs > div > ul.nav-tabs > li a > span.title span,
.fancy-layout.control-tabs.secondary.content-tabs > div > ul.nav-tabs > li a > span.title span {
  height: 18px;
  font-size: 12px;
}
.fancy-layout .control-tabs.secondary.content-tabs > div > ul.nav-tabs > li.active a,
.fancy-layout.control-tabs.secondary.content-tabs > div > ul.nav-tabs > li.active a {
  opacity: 1;
  filter: alpha(opacity=100);
}
.fancy-layout .control-tabs.secondary.content-tabs > div > ul.nav-tabs > li.active a > span.title,
.fancy-layout.control-tabs.secondary.content-tabs > div > ul.nav-tabs > li.active a > span.title {
  background-color: white;
}
.fancy-layout .control-tabs.secondary.content-tabs > div > ul.nav-tabs > li.active a > span.title:before,
.fancy-layout.control-tabs.secondary.content-tabs > div > ul.nav-tabs > li.active a > span.title:before,
.fancy-layout .control-tabs.secondary.content-tabs > div > ul.nav-tabs > li.active a > span.title:after,
.fancy-layout.control-tabs.secondary.content-tabs > div > ul.nav-tabs > li.active a > span.title:after {
  display: block;
}
.fancy-layout .control-tabs.secondary.content-tabs .tab-collapse-icon.primary,
.fancy-layout.control-tabs.secondary.content-tabs .tab-collapse-icon.primary {
  color: #808c8d;
}
.fancy-layout .control-tabs.secondary.content-tabs.primary-collapsed .tab-collapse-icon.primary,
.fancy-layout.control-tabs.secondary.content-tabs.primary-collapsed .tab-collapse-icon.primary {
  color: white;
}
.fancy-layout .control-tabs.secondary.content-tabs.primary-collapsed > div > ul.nav-tabs,
.fancy-layout.control-tabs.secondary.content-tabs.primary-collapsed > div > ul.nav-tabs {
  background: #e67e22;
}
.fancy-layout .control-tabs.secondary.content-tabs.primary-collapsed > div > ul.nav-tabs > li a,
.fancy-layout.control-tabs.secondary.content-tabs.primary-collapsed > div > ul.nav-tabs > li a {
  color: white;
}
.fancy-layout .control-tabs.secondary.content-tabs.primary-collapsed > div > ul.nav-tabs > li.active a,
.fancy-layout.control-tabs.secondary.content-tabs.primary-collapsed > div > ul.nav-tabs > li.active a {
  color: #2b3e50;
}
.fancy-layout .control-tabs.primary > div > ul.nav-tabs,
.fancy-layout.control-tabs.primary > div > ul.nav-tabs {
  background: #7f8c8d;
  margin-left: 0!important;
  margin-right: 0!important;
}
.fancy-layout .control-tabs.primary > div > ul.nav-tabs.master-area,
.fancy-layout.control-tabs.primary > div > ul.nav-tabs.master-area {
  -webkit-transition: background-color 0.5s;
  transition: background-color 0.5s;
  background: #e67e22;
}
.fancy-layout .control-tabs.primary > div > ul.nav-tabs:before,
.fancy-layout.control-tabs.primary > div > ul.nav-tabs:before {
  display: none;
}
.fancy-layout .control-tabs.primary > div > ul.nav-tabs > li,
.fancy-layout.control-tabs.primary > div > ul.nav-tabs > li {
  background: transparent;
  border-right: none;
}
.fancy-layout .control-tabs.primary > div > ul.nav-tabs > li:first-child,
.fancy-layout.control-tabs.primary > div > ul.nav-tabs > li:first-child {
  margin-left: -5px;
}
.fancy-layout .control-tabs.primary > div > ul.nav-tabs > li a,
.fancy-layout.control-tabs.primary > div > ul.nav-tabs > li a {
  background: transparent;
  border: none;
  padding: 12px 16px 0px;
  font-size: 12px;
  font-weight: 400;
  color: #95a5a6;
}
.fancy-layout .control-tabs.primary > div > ul.nav-tabs > li a span.title,
.fancy-layout.control-tabs.primary > div > ul.nav-tabs > li a span.title {
  background: #d5d9d8;
  border-top: none;
  padding: 5px 5px 3px 5px;
}
.fancy-layout .control-tabs.primary > div > ul.nav-tabs > li a span.title:before,
.fancy-layout.control-tabs.primary > div > ul.nav-tabs > li a span.title:before,
.fancy-layout .control-tabs.primary > div > ul.nav-tabs > li a span.title:after,
.fancy-layout.control-tabs.primary > div > ul.nav-tabs > li a span.title:after {
  top: 0;
}
.fancy-layout .control-tabs.primary > div > ul.nav-tabs > li a span.title:before,
.fancy-layout.control-tabs.primary > div > ul.nav-tabs > li a span.title:before {
  background-position: left -92px;
}
.fancy-layout .control-tabs.primary > div > ul.nav-tabs > li a span.title:after,
.fancy-layout.control-tabs.primary > div > ul.nav-tabs > li a span.title:after {
  background-position: -61px -92px;
}
.fancy-layout .control-tabs.primary > div > ul.nav-tabs > li.active a,
.fancy-layout.control-tabs.primary > div > ul.nav-tabs > li.active a {
  color: #808c8d;
}
.fancy-layout .control-tabs.primary > div > ul.nav-tabs > li.active a:before,
.fancy-layout.control-tabs.primary > div > ul.nav-tabs > li.active a:before {
  display: none;
}
.fancy-layout .control-tabs.primary > div > ul.nav-tabs > li.active a span.title,
.fancy-layout.control-tabs.primary > div > ul.nav-tabs > li.active a span.title {
  background: #fafafa;
}
.fancy-layout .control-tabs.primary > div > ul.nav-tabs > li.active a span.title:before,
.fancy-layout.control-tabs.primary > div > ul.nav-tabs > li.active a span.title:before {
  background-position: left -62px;
}
.fancy-layout .control-tabs.primary > div > ul.nav-tabs > li.active a span.title:after,
.fancy-layout.control-tabs.primary > div > ul.nav-tabs > li.active a span.title:after {
  background-position: -61px -62px;
}
.fancy-layout .control-tabs.primary > .tab-content > .tab-pane,
.fancy-layout.control-tabs.primary > .tab-content > .tab-pane {
  padding: 15px 15px 0 15px;
}
.fancy-layout .control-tabs.primary > .tab-content > .tab-pane.pane-compact,
.fancy-layout.control-tabs.primary > .tab-content > .tab-pane.pane-compact {
  padding: 0;
}
.fancy-layout .control-tabs.primary > .tab-content > .tab-pane .form-control,
.fancy-layout.control-tabs.primary > .tab-content > .tab-pane .form-control {
  border-width: 1px;
}
.fancy-layout .control-tabs.primary.collapsed,
.fancy-layout.control-tabs.primary.collapsed {
  display: none;
}
.fancy-layout .control-tabs > div.tab-content,
.fancy-layout.control-tabs > div.tab-content {
  background: #f9f9f9;
}
.fancy-layout .control-tabs > div.tab-content > div.tab-pane,
.fancy-layout.control-tabs > div.tab-content > div.tab-pane {
  padding: 0;
}
.fancy-layout .control-tabs > div.tab-content > div.tab-pane.padded-pane,
.fancy-layout.control-tabs > div.tab-content > div.tab-pane.padded-pane {
  padding: 15px 15px 0 15px;
}
.fancy-layout .form-tabless-fields {
  position: relative;
  background: #e67e22;
  padding: 18px 23px 0 23px;
  -webkit-transition: all 0.5s;
  transition: all 0.5s;
}
.fancy-layout .form-tabless-fields:before,
.fancy-layout .form-tabless-fields:after {
  content: " ";
  display: table;
}
.fancy-layout .form-tabless-fields:after {
  clear: both;
}
.fancy-layout .form-tabless-fields:before,
.fancy-layout .form-tabless-fields:after {
  content: " ";
  display: table;
}
.fancy-layout .form-tabless-fields:after {
  clear: both;
}
.fancy-layout .form-tabless-fields label {
  text-transform: uppercase;
  color: rgba(255, 255, 255, 0.5);
  margin-bottom: 0;
}
.fancy-layout .form-tabless-fields input[type=text] {
  background: transparent;
  border: none;
  color: #ffffff;
  font-size: 35px;
  font-weight: 100;
  height: auto;
  padding: 0;
}
.fancy-layout .form-tabless-fields input[type=text]::-moz-placeholder {
  color: #f4c69e;
  opacity: 1;
}
.fancy-layout .form-tabless-fields input[type=text]:-ms-input-placeholder {
  color: #f4c69e;
}
.fancy-layout .form-tabless-fields input[type=text]::-webkit-input-placeholder {
  color: #f4c69e;
}
.fancy-layout .form-tabless-fields input[type=text]:focus,
.fancy-layout .form-tabless-fields input[type=text]:hover {
  background-color: rgba(255, 255, 255, 0.1);
}
.fancy-layout .form-tabless-fields .form-group {
  padding-bottom: 0;
}
.fancy-layout .form-tabless-fields .form-group.is-required > label:after {
  display: none;
}
.fancy-layout .form-tabless-fields .tab-collapse-icon {
  position: absolute;
  display: block;
  text-decoration: none;
  outline: none;
  opacity: 0.6;
  filter: alpha(opacity=60);
  -webkit-transition: all 0.3s;
  transition: all 0.3s;
  font-size: 12px;
  color: #ffffff;
  right: 11px;
}
.fancy-layout .form-tabless-fields .tab-collapse-icon:hover {
  text-decoration: none;
  opacity: 1;
  filter: alpha(opacity=100);
}
.fancy-layout .form-tabless-fields .tab-collapse-icon.primary {
  color: #475354;
  bottom: -25px;
  z-index: 100;
  -webkit-transform: scale(1, -1);
  -moz-transform: scale(1, -1);
  -ms-transform: scale(1, -1);
  -o-transform: scale(1, -1);
  transform: scale(1, -1);
}
.fancy-layout .form-tabless-fields .tab-collapse-icon.primary i {
  position: relative;
  display: block;
}
.fancy-layout .form-tabless-fields .tab-collapse-icon.tabless {
  top: 11px;
}
.fancy-layout .form-tabless-fields.collapsed {
  padding: 5px 23px 0 10px;
}
.fancy-layout .form-tabless-fields.collapsed .tab-collapse-icon.tabless {
  -webkit-transform: scale(1, -1);
  -moz-transform: scale(1, -1);
  -ms-transform: scale(1, -1);
  -o-transform: scale(1, -1);
  transform: scale(1, -1);
}
.fancy-layout .form-tabless-fields.collapsed .form-group:not(.collapse-visible) {
  display: none;
}
.fancy-layout .form-tabless-fields.collapsed .form-buttons {
  padding-bottom: 0;
}
.fancy-layout .form-tabless-fields .loading-indicator-container .loading-indicator {
  background-color: #e67e22;
  padding: 0 0 0 30px;
  color: rgba(255, 255, 255, 0.5);
  margin-top: 1px;
  height: 90%;
  font-size: 12px;
  line-height: 100%;
}
.fancy-layout .form-tabless-fields .loading-indicator-container .loading-indicator > span {
  left: -10px;
  top: 18px;
}
.fancy-layout .form-buttons {
  -webkit-transition: all 0.5s;
  transition: all 0.5s;
  padding-top: 2px;
  padding-bottom: 5px;
  margin-top: -6px;
}
.fancy-layout .form-buttons .btn {
  margin-left: -11px;
  background-color: transparent;
}
.fancy-layout .form-buttons .btn {
  color: #ffffff;
  opacity: 0.5;
  filter: alpha(opacity=50);
  -webkit-transition: all 0.3s ease;
  transition: all 0.3s ease;
}
.fancy-layout .form-buttons .btn:hover {
  opacity: 1;
  filter: alpha(opacity=100);
}
.fancy-layout form.oc-data-changed .btn.save {
  opacity: 1;
  filter: alpha(opacity=100);
}
.fancy-layout .field-codeeditor {
  border: none !important;
  -webkit-border-radius: 0;
  -moz-border-radius: 0;
  border-radius: 0;
}
.fancy-layout .field-codeeditor .editor-code {
  -webkit-border-radius: 0;
  -moz-border-radius: 0;
  border-radius: 0;
}
.fancy-layout .field-richeditor {
  border: none;
  border-left: 1px solid #e0e0e0 !important;
}
.fancy-layout .field-richeditor,
.fancy-layout .field-richeditor .redactor_box,
.fancy-layout .field-richeditor .redactor_toolbar {
  -webkit-border-radius: 0;
  -moz-border-radius: 0;
  border-radius: 0;
  border-top-right-radius: 0;
  border-top-left-radius: 0;
}
.fancy-layout .field-richeditor .redactor-box textarea {
  background: white;
  padding: 20px!important;
  color: #333333;
  font-size: 14px;
}
.fancy-layout .content-tabs .field-richeditor .redactor-box .redactor-toolbar {
  margin: 20px 20px 0 20px!important;
  -webkit-border-radius: 3px !important;
  -moz-border-radius: 3px !important;
  border-radius: 3px !important;
}
body.side-panel-not-fixed .fancy-layout .field-richeditor {
  border-left: none;
}
html.cssanimations .fancy-layout .form-tabless-fields .loading-indicator-container .loading-indicator > span {
  -webkit-animation: spin 1s linear infinite;
  animation: spin 1s linear infinite;
  background-image: url(../images/loading-indicator-white.svg);
  background-size: 20px 20px;
<<<<<<< HEAD
}
.flyout-container > .flyout {
  overflow: hidden;
  width: 0;
  left: 0!important;
  -webkit-transition: width 0.1s;
  transition: width 0.1s;
}
.flyout-overlay {
  width: 100%;
  height: 100%;
  top: 0;
  z-index: 5000;
  position: absolute;
  background-color: rgba(0, 0, 0, 0);
  -webkit-transition: background-color 0.3s;
  transition: background-color 0.3s;
}
.flyout-toggle {
  position: absolute;
  top: 20px;
  left: 0;
  width: 23px;
  height: 25px;
  background: #2b3e50;
  cursor: pointer;
  border-bottom-right-radius: 4px;
  border-top-right-radius: 4px;
  color: #bdc3c7;
  font-size: 10px;
}
.flyout-toggle i {
  margin: 7px 0 0 6px;
  display: inline-block;
}
.flyout-toggle:hover i {
  color: #ffffff;
}
body.flyout-visible {
  overflow: hidden;
}
body.flyout-visible .flyout-overlay {
  background-color: rgba(0, 0, 0, 0.3);
=======
>>>>>>> 8b147015
}<|MERGE_RESOLUTION|>--- conflicted
+++ resolved
@@ -978,7 +978,6 @@
   font-weight: 600;
   color: #2b3e50;
 }
-<<<<<<< HEAD
 .control-filelist.hero ul li > a .list-icon {
   position: absolute;
   left: 14px;
@@ -986,8 +985,6 @@
   font-size: 22px;
   color: #b7c0c2;
 }
-=======
->>>>>>> 8b147015
 .control-filelist.hero ul li > a:hover {
   background: #58b6f7;
   border-bottom: 1px solid #58b6f7 !important;
@@ -996,12 +993,9 @@
 .control-filelist.hero ul li > a:hover span.description {
   color: #ffffff !important;
 }
-<<<<<<< HEAD
 .control-filelist.hero ul li > a:hover .list-icon {
   color: #ffffff !important;
 }
-=======
->>>>>>> 8b147015
 .control-filelist.hero ul li .checkbox {
   top: 17px;
   right: 17px;
@@ -1034,7 +1028,6 @@
   padding-bottom: 6px;
   border-bottom: 1px solid #ecf0f1;
 }
-<<<<<<< HEAD
 .control-filelist.hero ul li > div.controls {
   display: none;
   position: absolute;
@@ -1073,11 +1066,6 @@
 .control-filelist.hero.single-level ul li:hover > a .list-icon {
   color: #ffffff !important;
 }
-=======
-.control-filelist.hero ul > li.group > ul > li > a {
-  padding-left: 66px;
-}
->>>>>>> 8b147015
 .touch .control-filelist li:not(.active) a:hover {
   background: transparent;
 }
@@ -7383,12 +7371,8 @@
   width: 100%;
   overflow: hidden;
 }
-<<<<<<< HEAD
 #layout-side-panel .control-toolbar,
 .panel-contents .control-toolbar {
-=======
-#layout-side-panel .control-toolbar {
->>>>>>> 8b147015
   padding: 20px 0 20px 20px;
 }
 div.scoreboard {
@@ -10488,15 +10472,12 @@
     clear: none;
   }
 }
-<<<<<<< HEAD
-=======
 .form-group .select2-container {
   width: 100%!important;
 }
 .select2-dropdown {
   z-index: 10000;
 }
->>>>>>> 8b147015
 [data-control=toolbar] .form-control {
   display: inline-block;
   margin-right: 15px;
@@ -10525,12 +10506,6 @@
   display: inline-block;
   width: auto;
   height: 36px;
-<<<<<<< HEAD
-}
-[data-control=toolbar] .select2-container .select2-selection {
-  height: 34px;
-  line-height: 34px;
-=======
   margin-right: 15px;
 }
 [data-control=toolbar] .select2-container .select2-selection__rendered {
@@ -10538,7 +10513,6 @@
 }
 [data-control=toolbar] .select2-container .select2-selection--single {
   height: 36px;
->>>>>>> 8b147015
 }
 [data-control=toolbar] select.form-control.custom-select {
   display: none;
@@ -15630,7 +15604,6 @@
   animation: spin 1s linear infinite;
   background-image: url(../images/loading-indicator-white.svg);
   background-size: 20px 20px;
-<<<<<<< HEAD
 }
 .flyout-container > .flyout {
   overflow: hidden;
@@ -15674,6 +15647,4 @@
 }
 body.flyout-visible .flyout-overlay {
   background-color: rgba(0, 0, 0, 0.3);
-=======
->>>>>>> 8b147015
 }