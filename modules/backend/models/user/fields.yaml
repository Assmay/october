--- conflicted
+++ resolved
@@ -16,10 +16,7 @@
         backend::lang.user.account: icon-user
         backend::lang.user.groups: icon-users
         backend::lang.user.permissions: icon-key
-<<<<<<< HEAD
     inlineValidation: true
-=======
->>>>>>> c21c22e1
 
     fields:
         login:
