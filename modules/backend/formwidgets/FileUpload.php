--- conflicted
+++ resolved
@@ -210,13 +210,8 @@
                 ? 'width: '.$this->imageWidth.'px;'
                 : 'width: '.$this->imageHeight.'px;';
 
-<<<<<<< HEAD
-            $cssDimensions .= $this->imageHeight
-                ? 'height: '.$this->imageHeight.'px;'
-=======
             $cssDimensions .= ($this->imageHeight)
                 ? 'max-height: '.$this->imageHeight.'px;'
->>>>>>> 787c2244
                 : 'height: auto;';
         }
         else {
@@ -224,13 +219,8 @@
                 ? 'width: '.$this->imageWidth.'px;'
                 : 'width: auto;';
 
-<<<<<<< HEAD
-            $cssDimensions .= $this->imageHeight
-                ? 'height: '.$this->imageHeight.'px;'
-=======
             $cssDimensions .= ($this->imageHeight)
                 ? 'max-height: '.$this->imageHeight.'px;'
->>>>>>> 787c2244
                 : 'height: auto;';
         }
 
