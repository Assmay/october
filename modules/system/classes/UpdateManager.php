<?php namespace System\Classes;

use App;
use Url;
use File;
use Lang;
use Http;
use Cache;
use Schema;
use Config;
use ApplicationException;
use Cms\Classes\ThemeManager;
use System\Models\Parameter;
use System\Models\PluginVersion;
use System\Helpers\Cache as CacheHelper;
use October\Rain\Filesystem\Zip;
use Carbon\Carbon;
use Exception;

/**
 * Update manager
 *
 * Handles the CMS install and update process.
 *
 * @package october\system
 * @author Alexey Bobkov, Samuel Georges
 */
class UpdateManager
{
    use \October\Rain\Support\Traits\Singleton;

    /**
     * @var \Illuminate\Console\OutputStyle
     */
    protected $notesOutput;

    /**
     * @var string Application base path.
     */
    protected $baseDirectory;

    /**
     * @var string A temporary working directory.
     */
    protected $tempDirectory;

    /**
     * @var \System\Classes\PluginManager
     */
    protected $pluginManager;

    /**
     * @var \Cms\Classes\ThemeManager
     */
    protected $themeManager;

    /**
     * @var \System\Classes\VersionManager
     */
    protected $versionManager;

    /**
     * @var string Secure API Key
     */
    protected $key;

    /**
     * @var string Secure API Secret
     */
    protected $secret;

    /**
     * @var boolean If set to true, core updates will not be downloaded or extracted.
     */
    protected $disableCoreUpdates = false;

    /**
     * @var array Cache of gateway products
     */
    protected $productCache;

    /**
     * @var \Illuminate\Database\Migrations\Migrator
     */
    protected $migrator;

    /**
     * @var \Illuminate\Database\Migrations\DatabaseMigrationRepository
     */
    protected $repository;

    /**
     * Initialize this singleton.
     */
    protected function init()
    {
        $this->pluginManager = PluginManager::instance();
        $this->themeManager = class_exists(ThemeManager::class) ? ThemeManager::instance() : null;
        $this->versionManager = VersionManager::instance();
        $this->tempDirectory = temp_path();
        $this->baseDirectory = base_path();
        $this->disableCoreUpdates = Config::get('cms.disableCoreUpdates', false);
        $this->bindContainerObjects();

        /*
         * Ensure temp directory exists
         */
        if (!File::isDirectory($this->tempDirectory)) {
            File::makeDirectory($this->tempDirectory, 0777, true);
        }
    }

    /**
     * These objects are "soft singletons" and may be lost when
     * the IoC container reboots. This provides a way to rebuild
     * for the purposes of unit testing.
     */
    public function bindContainerObjects()
    {
        $this->migrator = App::make('migrator');
        $this->repository = App::make('migration.repository');
    }

    /**
     * Creates the migration table and updates
     * @return self
     */
    public function update()
    {
        $firstUp = !Schema::hasTable($this->getMigrationTableName());
        if ($firstUp) {
            $this->repository->createRepository();
            $this->note('Migration table created');
        }

        /*
         * Update modules
         */
        $modules = Config::get('cms.loadModules', []);
        foreach ($modules as $module) {
            $this->migrateModule($module);
        }

        /*
         * Update plugins
         */
        $plugins = $this->pluginManager->getPlugins();
        foreach ($plugins as $code => $plugin) {
            $this->updatePlugin($code);
        }

        Parameter::set('system::update.count', 0);
        CacheHelper::clear();

        /*
         * Seed modules
         */
        if ($firstUp) {
            $modules = Config::get('cms.loadModules', []);
            foreach ($modules as $module) {
                $this->seedModule($module);
            }
        }

        return $this;
    }

    /**
     * Checks for new updates and returns the amount of unapplied updates.
     * Only requests from the server at a set interval (retry timer).
     * @param boolean $force Ignore the retry timer.
     * @return int            Number of unapplied updates.
     */
    public function check($force = false)
    {
        /*
         * Already know about updates, never retry.
         */
        $oldCount = Parameter::get('system::update.count');
        if ($oldCount > 0) {
            return $oldCount;
        }

        /*
         * Retry period not passed, skipping.
         */
        if (!$force
            && ($retryTimestamp = Parameter::get('system::update.retry'))
            && Carbon::createFromTimeStamp($retryTimestamp)->isFuture()
        ) {
            return $oldCount;
        }

        try {
            $result = $this->requestUpdateList();
            $newCount = array_get($result, 'update', 0);
        } catch (Exception $ex) {
            $newCount = 0;
        }

        /*
         * Remember update count, set retry date
         */
        Parameter::set('system::update.count', $newCount);
        Parameter::set('system::update.retry', Carbon::now()->addHours(24)->timestamp);

        return $newCount;
    }

    /**
     * Requests an update list used for checking for new updates.
     * @param boolean $force Request application and plugins hash list regardless of version.
     * @return array
     */
    public function requestUpdateList($force = false)
    {
        $installed = PluginVersion::all();
        $versions = $installed->lists('version', 'code');
        $names = $installed->lists('name', 'code');
        $icons = $installed->lists('icon', 'code');
        $frozen = $installed->lists('is_frozen', 'code');
        $updatable = $installed->lists('is_updatable', 'code');
        $build = Parameter::get('system::core.build');
        $themes = [];

        if ($this->themeManager) {
            $themes = array_keys($this->themeManager->getInstalled());
        }

        $params = [
            'core'    => $this->getHash(),
            'plugins' => serialize($versions),
            'themes'  => serialize($themes),
            'build'   => $build,
            'force'   => $force
        ];

        $result = $this->requestServerData('core/update', $params);
        $updateCount = (int) array_get($result, 'update', 0);

        /*
         * Inject known core build
         */
        if ($core = array_get($result, 'core')) {
            $core['old_build'] = Parameter::get('system::core.build');
            $result['core'] = $core;
        }

        /*
         * Inject the application's known plugin name and version
         */
        $plugins = [];
        foreach (array_get($result, 'plugins', []) as $code => $info) {
            $info['name'] = $names[$code] ?? $code;
            $info['old_version'] = $versions[$code] ?? false;
            $info['icon'] = $icons[$code] ?? false;

            /*
             * If a plugin has updates frozen, or cannot be updated,
             * do not add to the list and discount an update unit.
             */
            if (
                (isset($frozen[$code]) && $frozen[$code]) ||
                (isset($updatable[$code]) && !$updatable[$code])
            ) {
                $updateCount = max(0, --$updateCount);
            } else {
                $plugins[$code] = $info;
            }
        }
        $result['plugins'] = $plugins;

        /*
         * Strip out themes that have been installed before
         */
        if ($this->themeManager) {
            $themes = [];
            foreach (array_get($result, 'themes', []) as $code => $info) {
                if (!$this->themeManager->isInstalled($code)) {
                    $themes[$code] = $info;
                }
            }
            $result['themes'] = $themes;
        }

        /*
         * If there is a core update and core updates are disabled,
         * remove the entry and discount an update unit.
         */
        if (array_get($result, 'core') && $this->disableCoreUpdates) {
            $updateCount = max(0, --$updateCount);
            unset($result['core']);
        }

        /*
         * Recalculate the update counter
         */
        $updateCount += count($themes);
        $result['hasUpdates'] = $updateCount > 0;
        $result['update'] = $updateCount;
        Parameter::set('system::update.count', $updateCount);

        return $result;
    }

    /**
     * Requests details about a project based on its identifier.
     * @param string $projectId
     * @return array
     */
    public function requestProjectDetails($projectId)
    {
        return $this->requestServerData('project/detail', ['id' => $projectId]);
    }

    /**
     * Roll back all modules and plugins.
     * @return self
     */
    public function uninstall()
    {
        /*
         * Rollback plugins
         */
        $plugins = $this->pluginManager->getPlugins();
        foreach ($plugins as $name => $plugin) {
            $this->rollbackPlugin($name);
        }

        /*
         * Register module migration files
         */
        $paths = [];
        $modules = Config::get('cms.loadModules', []);

        foreach ($modules as $module) {
            $paths[] = $path = base_path() . '/modules/' . strtolower($module) . '/database/migrations';
        }

        /*
         * Rollback modules
         */
        if (isset($this->notesOutput)) {
            $this->migrator->setOutput($this->notesOutput);
        }

        while (true) {
            $rolledBack = $this->migrator->rollback($paths, ['pretend' => false]);

            if (count($rolledBack) == 0) {
                break;
            }
        }

        Schema::dropIfExists($this->getMigrationTableName());

        return $this;
    }

    /**
     * Asks the gateway for the lastest build number and stores it.
     * @return void
     */
    public function setBuildNumberManually()
    {
        $postData = [];

        if (Config::get('cms.edgeUpdates', false)) {
            $postData['edge'] = 1;
        }

        $result = $this->requestServerData('ping', $postData);

        $build = (int) array_get($result, 'pong', 420);

        $this->setBuild($build);

        return $build;
    }

    //
    // Modules
    //

    /**
     * Returns the currently installed system hash.
     * @return string
     */
    public function getHash()
    {
        return Parameter::get('system::core.hash', md5('NULL'));
    }

    /**
     * Run migrations on a single module
     * @param string $module Module name
     * @return self
     */
    public function migrateModule($module)
    {
<<<<<<< HEAD
        if (isset($this->notesOutput)) {
            $this->migrator->setOutput($this->notesOutput);
        }

        $this->note($module);

        $this->migrator->run(base_path() . '/modules/'.strtolower($module).'/database/migrations');
=======
        $this->migrator->run(base_path() . '/modules/' . strtolower($module) . '/database/migrations');

        $this->note($module);

        foreach ($this->migrator->getNotes() as $note) {
            $this->note(' - ' . $note);
        }
>>>>>>> fc8e258c

        return $this;
    }

    /**
     * Run seeds on a module
     * @param string $module Module name
     * @return self
     */
    public function seedModule($module)
    {
        $className = '\\' . $module . '\Database\Seeds\DatabaseSeeder';
        if (!class_exists($className)) {
            return;
        }

        $seeder = App::make($className);
        $seeder->run();

        $this->note(sprintf('<info>Seeded %s</info> ', $module));
        return $this;
    }

    /**
     * Downloads the core from the update server.
     * @param string $hash Expected file hash.
     * @return void
     */
    public function downloadCore($hash)
    {
        $this->requestServerFile('core/get', 'core', $hash, ['type' => 'update']);
    }

    /**
     * Extracts the core after it has been downloaded.
     * @return void
     */
    public function extractCore()
    {
        $filePath = $this->getFilePath('core');

        if (!Zip::extract($filePath, $this->baseDirectory)) {
            throw new ApplicationException(Lang::get('system::lang.zip.extract_failed', ['file' => $filePath]));
        }

        @unlink($filePath);
    }

    /**
     * Sets the build number and hash
     * @param string $hash
     * @param string $build
     * @return void
     */
    public function setBuild($build, $hash = null)
    {
        $params = [
            'system::core.build' => $build
        ];

        if ($hash) {
            $params['system::core.hash'] = $hash;
        }

        Parameter::set($params);
    }

    //
    // Plugins
    //

    /**
     * Looks up a plugin from the update server.
     * @param string $name Plugin name.
     * @return array Details about the plugin.
     */
    public function requestPluginDetails($name)
    {
        return $this->requestServerData('plugin/detail', ['name' => $name]);
    }

    /**
     * Looks up content for a plugin from the update server.
     * @param string $name Plugin name.
     * @return array Content for the plugin.
     */
    public function requestPluginContent($name)
    {
        return $this->requestServerData('plugin/content', ['name' => $name]);
    }

    /**
     * Runs update on a single plugin
     * @param string $name Plugin name.
     * @return self
     */
    public function updatePlugin($name)
    {
        /*
         * Update the plugin database and version
         */
        if (!($plugin = $this->pluginManager->findByIdentifier($name))) {
            $this->note('<error>Unable to find:</error> ' . $name);
            return;
        }

        $this->note($name);

        $this->versionManager->setNotesOutput($this->notesOutput);

        $this->versionManager->updatePlugin($plugin);

        return $this;
    }

    /**
     * Rollback an existing plugin
     *
     * @param string $name Plugin name.
     * @param string $stopOnVersion If this parameter is specified, the process stops once the provided version number is reached
     * @return self
     */
    public function rollbackPlugin(string $name, string $stopOnVersion = null)
    {
        /*
         * Remove the plugin database and version
         */
        if (!($plugin = $this->pluginManager->findByIdentifier($name))
            && $this->versionManager->purgePlugin($name)
        ) {
            $this->note('<info>Purged from database:</info> ' . $name);
            return $this;
        }

        if ($stopOnVersion && !$this->versionManager->hasDatabaseVersion($plugin, $stopOnVersion)) {
            throw new ApplicationException(Lang::get('system::lang.updates.plugin_version_not_found'));
        }

        if ($this->versionManager->removePlugin($plugin, $stopOnVersion, true)) {
            $this->note('<info>Rolled back:</info> ' . $name);

            if ($currentVersion = $this->versionManager->getCurrentVersion($plugin)) {
                $this->note('<info>Current Version:</info> ' . $currentVersion . ' (' . $this->versionManager->getCurrentVersionNote($plugin) . ')');
            }

            return $this;
        }

        $this->note('<error>Unable to find:</error> ' . $name);

        return $this;
    }

    /**
     * Downloads a plugin from the update server.
     * @param string $name Plugin name.
     * @param string $hash Expected file hash.
     * @param boolean $installation Indicates whether this is a plugin installation request.
     * @return self
     */
    public function downloadPlugin($name, $hash, $installation = false)
    {
        $fileCode = $name . $hash;
        $this->requestServerFile('plugin/get', $fileCode, $hash, [
            'name'         => $name,
            'installation' => $installation ? 1 : 0
        ]);
    }

    /**
     * Extracts a plugin after it has been downloaded.
     */
    public function extractPlugin($name, $hash)
    {
        $fileCode = $name . $hash;
        $filePath = $this->getFilePath($fileCode);

        if (!Zip::extract($filePath, plugins_path())) {
            throw new ApplicationException(Lang::get('system::lang.zip.extract_failed', ['file' => $filePath]));
        }

        @unlink($filePath);
    }

    //
    // Themes
    //

    /**
     * Looks up a theme from the update server.
     * @param string $name Theme name.
     * @return array Details about the theme.
     */
    public function requestThemeDetails($name)
    {
        return $this->requestServerData('theme/detail', ['name' => $name]);
    }

    /**
     * Downloads a theme from the update server.
     * @param string $name Theme name.
     * @param string $hash Expected file hash.
     * @return self
     */
    public function downloadTheme($name, $hash)
    {
        $fileCode = $name . $hash;

        $this->requestServerFile('theme/get', $fileCode, $hash, ['name' => $name]);
    }

    /**
     * Extracts a theme after it has been downloaded.
     */
    public function extractTheme($name, $hash)
    {
        $fileCode = $name . $hash;
        $filePath = $this->getFilePath($fileCode);

        if (!Zip::extract($filePath, themes_path())) {
            throw new ApplicationException(Lang::get('system::lang.zip.extract_failed', ['file' => $filePath]));
        }

        if ($this->themeManager) {
            $this->themeManager->setInstalled($name);
        }

        @unlink($filePath);
    }

    //
    // Products
    //

    public function requestProductDetails($codes, $type = null)
    {
        if ($type != 'plugin' && $type != 'theme') {
            $type = 'plugin';
        }

        $codes = (array) $codes;
        $this->loadProductDetailCache();

        /*
         * New products requested
         */
        $newCodes = array_diff($codes, array_keys($this->productCache[$type]));
        if (count($newCodes)) {
            $dataCodes = [];
            $data = $this->requestServerData($type . '/details', ['names' => $newCodes]);
            foreach ($data as $product) {
                $code = array_get($product, 'code', -1);
                $this->cacheProductDetail($type, $code, $product);
                $dataCodes[] = $code;
            }

            /*
             * Cache unknown products
             */
            $unknownCodes = array_diff($newCodes, $dataCodes);
            foreach ($unknownCodes as $code) {
                $this->cacheProductDetail($type, $code, -1);
            }

            $this->saveProductDetailCache();
        }

        /*
         * Build details from cache
         */
        $result = [];
        $requestedDetails = array_intersect_key($this->productCache[$type], array_flip($codes));

        foreach ($requestedDetails as $detail) {
            if ($detail === -1) {
                continue;
            }
            $result[] = $detail;
        }

        return $result;
    }

    /**
     * Returns popular themes found on the marketplace.
     */
    public function requestPopularProducts($type = null)
    {
        if ($type != 'plugin' && $type != 'theme') {
            $type = 'plugin';
        }

        $cacheKey = 'system-updates-popular-' . $type;

        if (Cache::has($cacheKey)) {
            return @unserialize(@base64_decode(Cache::get($cacheKey))) ?: [];
        }

<<<<<<< HEAD
        $data = $this->requestServerData($type.'/popular');
        $expiresAt = now()->addMinutes(60);
        Cache::put($cacheKey, base64_encode(serialize($data)), $expiresAt);
=======
        $data = $this->requestServerData($type . '/popular');
        Cache::put($cacheKey, base64_encode(serialize($data)), 60);
>>>>>>> fc8e258c

        foreach ($data as $product) {
            $code = array_get($product, 'code', -1);
            $this->cacheProductDetail($type, $code, $product);
        }

        $this->saveProductDetailCache();

        return $data;
    }

    protected function loadProductDetailCache()
    {
        $defaultCache = ['theme' => [], 'plugin' => []];
        $cacheKey = 'system-updates-product-details';

        if (Cache::has($cacheKey)) {
            $this->productCache = @unserialize(@base64_decode(Cache::get($cacheKey))) ?: $defaultCache;
        } else {
            $this->productCache = $defaultCache;
        }
    }

    protected function saveProductDetailCache()
    {
        if ($this->productCache === null) {
            $this->loadProductDetailCache();
        }

        $cacheKey = 'system-updates-product-details';
        $expiresAt = Carbon::now()->addDays(2);
        Cache::put($cacheKey, base64_encode(serialize($this->productCache)), $expiresAt);
    }

    protected function cacheProductDetail($type, $code, $data)
    {
        if ($this->productCache === null) {
            $this->loadProductDetailCache();
        }

        $this->productCache[$type][$code] = $data;
    }

    //
    // Changelog
    //

    /**
     * Returns the latest changelog information.
     */
    public function requestChangelog()
    {
        $result = Http::get('https://octobercms.com/changelog?json');

        if ($result->code == 404) {
            throw new ApplicationException(Lang::get('system::lang.server.response_empty'));
        }

        if ($result->code != 200) {
            throw new ApplicationException(
                strlen($result->body)
                ? $result->body
                : Lang::get('system::lang.server.response_empty')
            );
        }

        try {
            $resultData = json_decode($result->body, true);
        } catch (Exception $ex) {
            throw new ApplicationException(Lang::get('system::lang.server.response_invalid'));
        }

        return $resultData;
    }

    //
    // Notes
    //

    /**
     * Raise a note event for the migrator.
     * @param string $message
     * @return self
     */
    protected function note($message)
    {
        if ($this->notesOutput !== null) {
            $this->notesOutput->writeln($message);
<<<<<<< HEAD
        }
=======
        } else {
            $this->notes[] = $message;
        }

        return $this;
    }

    /**
     * Get the notes for the last operation.
     * @return array
     */
    public function getNotes()
    {
        return $this->notes;
    }

    /**
     * Resets the notes store.
     * @return self
     */
    public function resetNotes()
    {
        $this->notesOutput = null;

        $this->notes = [];
>>>>>>> fc8e258c

        return $this;
    }

    /**
     * Sets an output stream for writing notes.
     * @param Illuminate\Console\Command $output
     * @return self
     */
    public function setNotesOutput($output)
    {
        $this->notesOutput = $output;

        return $this;
    }

    //
    // Gateway access
    //

    /**
     * Contacts the update server for a response.
     * @param string $uri Gateway API URI
     * @param array $postData Extra post data
     * @return array
     */
    public function requestServerData($uri, $postData = [])
    {
        $result = Http::post($this->createServerUrl($uri), function ($http) use ($postData) {
            $this->applyHttpAttributes($http, $postData);
        });

        if ($result->code == 404) {
            throw new ApplicationException(Lang::get('system::lang.server.response_not_found'));
        }

        if ($result->code != 200) {
            throw new ApplicationException(
                strlen($result->body)
                ? $result->body
                : Lang::get('system::lang.server.response_empty')
            );
        }

        $resultData = false;

        try {
            $resultData = @json_decode($result->body, true);
        } catch (Exception $ex) {
            throw new ApplicationException(Lang::get('system::lang.server.response_invalid'));
        }

        if ($resultData === false || (is_string($resultData) && !strlen($resultData))) {
            throw new ApplicationException(Lang::get('system::lang.server.response_invalid'));
        }

        return $resultData;
    }

    /**
     * Downloads a file from the update server.
     * @param string $uri Gateway API URI
     * @param string $fileCode A unique code for saving the file.
     * @param string $expectedHash The expected file hash of the file.
     * @param array $postData Extra post data
     * @return void
     */
    public function requestServerFile($uri, $fileCode, $expectedHash, $postData = [])
    {
        $filePath = $this->getFilePath($fileCode);

        $result = Http::post($this->createServerUrl($uri), function ($http) use ($postData, $filePath) {
            $this->applyHttpAttributes($http, $postData);
            $http->toFile($filePath);
        });

        if ($result->code != 200) {
            throw new ApplicationException(File::get($filePath));
        }

        if (md5_file($filePath) != $expectedHash) {
            @unlink($filePath);
            throw new ApplicationException(Lang::get('system::lang.server.file_corrupt'));
        }
    }

    /**
     * Calculates a file path for a file code
     * @param string $fileCode A unique file code
     * @return string           Full path on the disk
     */
    protected function getFilePath($fileCode)
    {
        $name = md5($fileCode) . '.arc';
        return $this->tempDirectory . '/' . $name;
    }

    /**
     * Set the API security for all transmissions.
     * @param string $key API Key
     * @param string $secret API Secret
     */
    public function setSecurity($key, $secret)
    {
        $this->key = $key;
        $this->secret = $secret;
    }

    /**
     * Create a complete gateway server URL from supplied URI
     * @param string $uri URI
     * @return string      URL
     */
    protected function createServerUrl($uri)
    {
        $gateway = Config::get('cms.updateServer', 'http://gateway.octobercms.com/api');
        if (substr($gateway, -1) != '/') {
            $gateway .= '/';
        }

        return $gateway . $uri;
    }

    /**
     * Modifies the Network HTTP object with common attributes.
     * @param Http $http Network object
     * @param array $postData Post data
     * @return void
     */
    protected function applyHttpAttributes($http, $postData)
    {
        $postData['protocol_version'] = '1.1';
        $postData['client'] = 'october';

        $postData['server'] = base64_encode(serialize([
            'php'   => PHP_VERSION,
            'url'   => Url::to('/'),
            'since' => PluginVersion::orderBy('created_at')->value('created_at')
        ]));

        if ($projectId = Parameter::get('system::project.id')) {
            $postData['project'] = $projectId;
        }

        if (Config::get('cms.edgeUpdates', false)) {
            $postData['edge'] = 1;
        }

        if ($this->key && $this->secret) {
            $postData['nonce'] = $this->createNonce();
            $http->header('Rest-Key', $this->key);
            $http->header('Rest-Sign', $this->createSignature($postData, $this->secret));
        }

        if ($credentials = Config::get('cms.updateAuth')) {
            $http->auth($credentials);
        }

        $http->noRedirect();
        $http->data($postData);
    }

    /**
     * Create a nonce based on millisecond time
     * @return int
     */
    protected function createNonce()
    {
        $mt = explode(' ', microtime());
        return $mt[1] . substr($mt[0], 2, 6);
    }

    /**
     * Create a unique signature for transmission.
     * @return string
     */
    protected function createSignature($data, $secret)
    {
        return base64_encode(hash_hmac('sha512', http_build_query($data, '', '&'), base64_decode($secret), true));
    }

    /**
     * @return string
     */
    public function getMigrationTableName()
    {
        return Config::get('database.migrations', 'migrations');
    }
}<|MERGE_RESOLUTION|>--- conflicted
+++ resolved
@@ -398,7 +398,6 @@
      */
     public function migrateModule($module)
     {
-<<<<<<< HEAD
         if (isset($this->notesOutput)) {
             $this->migrator->setOutput($this->notesOutput);
         }
@@ -406,15 +405,6 @@
         $this->note($module);
 
         $this->migrator->run(base_path() . '/modules/'.strtolower($module).'/database/migrations');
-=======
-        $this->migrator->run(base_path() . '/modules/' . strtolower($module) . '/database/migrations');
-
-        $this->note($module);
-
-        foreach ($this->migrator->getNotes() as $note) {
-            $this->note(' - ' . $note);
-        }
->>>>>>> fc8e258c
 
         return $this;
     }
@@ -713,14 +703,9 @@
             return @unserialize(@base64_decode(Cache::get($cacheKey))) ?: [];
         }
 
-<<<<<<< HEAD
-        $data = $this->requestServerData($type.'/popular');
+        $data = $this->requestServerData($type . '/popular');
         $expiresAt = now()->addMinutes(60);
         Cache::put($cacheKey, base64_encode(serialize($data)), $expiresAt);
-=======
-        $data = $this->requestServerData($type . '/popular');
-        Cache::put($cacheKey, base64_encode(serialize($data)), 60);
->>>>>>> fc8e258c
 
         foreach ($data as $product) {
             $code = array_get($product, 'code', -1);
@@ -809,35 +794,7 @@
     {
         if ($this->notesOutput !== null) {
             $this->notesOutput->writeln($message);
-<<<<<<< HEAD
-        }
-=======
-        } else {
-            $this->notes[] = $message;
-        }
-
-        return $this;
-    }
-
-    /**
-     * Get the notes for the last operation.
-     * @return array
-     */
-    public function getNotes()
-    {
-        return $this->notes;
-    }
-
-    /**
-     * Resets the notes store.
-     * @return self
-     */
-    public function resetNotes()
-    {
-        $this->notesOutput = null;
-
-        $this->notes = [];
->>>>>>> fc8e258c
+        }
 
         return $this;
     }
