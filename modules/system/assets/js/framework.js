/* ========================================================================
 * October CMS: front-end JavaScript framework
 * http://octobercms.com
 * ========================================================================
 * Copyright 2014 Alexey Bobkov, Samuel Georges
 *
 * ======================================================================== */

if (window.jQuery === undefined)
    throw new Error('The jQuery library is not loaded. The October CMS framework cannot be initialized.');

+function ($) { "use strict";

    var Request = function (element, handler, options) {
        var $el = this.$el = $(element);
        this.options = options || {};
        /*
         * Validate handler name
         */

        if (handler == undefined)
            throw new Error('The request handler name is not specified.')

        if (!handler.match(/^(?:\w+\:{2})?on*/))
            throw new Error('Invalid handler name. The correct handler name format is: "onEvent".')

        /*
         * Custom function, requests confirmation from the user
         */

        function handleConfirmMessage(message) {
            var _event = jQuery.Event('ajaxConfirmMessage')

            _event.promise = $.Deferred()
            if ($(window).triggerHandler(_event, [message]) !== undefined) {
                _event.promise.done(function(){
                    options.confirm = null
                    new Request(element, handler, options)
                })
                return false
            }

            if (_event.isDefaultPrevented()) return
            if (message) return confirm(message)
        }

        /*
         * Initiate request
         */

        if (options.confirm && !handleConfirmMessage(options.confirm))
            return

        /*
         * Prepare the options and execute the request
         */

        var
            form = $el.closest('form'),
            context = { handler: handler, options: options },
            loading = options.loading !== undefined && options.loading.length ? $(options.loading) : null,
            isRedirect = options.redirect !== undefined && options.redirect.length

        var _event = jQuery.Event('oc.beforeRequest')
        form.trigger(_event, context)
        if (_event.isDefaultPrevented()) return

        var data = [form.serialize()]

        $.each($el.parents('[data-request-data]').toArray().reverse(), function extendReque(){
            data.push($.param(paramToObj('data-request-data', $(this).data('request-data'))))
        })

        if ($el.is(':input') && !form.length) {
            var inputName = $el.attr('name')
            if (options.data[inputName] === undefined)
                options.data[inputName] = $el.val()
        }

        if (options.data !== undefined && !$.isEmptyObject(options.data))
            data.push($.param(options.data))

        var requestOptions = {
            context: context,
            headers: {
                'X-OCTOBER-REQUEST-HANDLER': handler,
                'X-OCTOBER-REQUEST-PARTIALS': this.extractPartials(options.update)
            },
            success: function(data, textStatus, jqXHR) {
                /*
                 * Halt here if beforeUpdate() or data-request-before-update returns false
                 */
                if (this.options.beforeUpdate.apply(this, [data, textStatus, jqXHR]) === false) return
                if (options.evalBeforeUpdate && eval('(function($el, context, data, textStatus, jqXHR) {'+options.evalBeforeUpdate+'}.call($el.get(0), $el, context, data, textStatus, jqXHR))') === false) return

                /*
                 * Trigger 'ajaxBeforeUpdate' on the form, halt if event.preventDefault() is called
                 */
                var _event = jQuery.Event('ajaxBeforeUpdate')
                form.trigger(_event, [context, data, textStatus, jqXHR])
                if (_event.isDefaultPrevented()) return

                /*
                 * Proceed with the update process
                 */
                var updatePromise = requestOptions.handleUpdateResponse(data, textStatus, jqXHR)

                updatePromise.done(function(){
                    form.trigger('ajaxSuccess', [context, data, textStatus, jqXHR])
                    options.evalSuccess && eval('(function($el, context, data, textStatus, jqXHR) {'+options.evalSuccess+'}.call($el.get(0), $el, context, data, textStatus, jqXHR))')
                })

                return updatePromise
            },
            error: function(jqXHR, textStatus, errorThrown) {
                var errorMsg,
                    updatePromise = $.Deferred()

                if ((window.ocUnloading !== undefined && window.ocUnloading) || errorThrown == 'abort')
                    return

                /*
                 * Disable redirects
                 */
                isRedirect = false
                options.redirect = null

                /*
                 * Error 406 is a "smart error" that returns response object that is
                 * processed in the same fashion as a successful response.
                 */
                if (jqXHR.status == 406 && jqXHR.responseJSON) {
                    errorMsg = jqXHR.responseJSON['X_OCTOBER_ERROR_MESSAGE']
                    updatePromise = requestOptions.handleUpdateResponse(jqXHR.responseJSON, textStatus, jqXHR)
                }
                /*
                 * Standard error with standard response text
                 */
                else {
                    errorMsg = jqXHR.responseText ? jqXHR.responseText : jqXHR.statusText
                    updatePromise.resolve()
                }

                updatePromise.done(function(){
                    $el.data('error-message', errorMsg)

                    /*
                     * Trigger 'ajaxError' on the form, halt if event.preventDefault() is called
                     */
                    var _event = jQuery.Event('ajaxError')
                    form.trigger(_event, [context, textStatus, jqXHR])
                    if (_event.isDefaultPrevented()) return

                    /*
                     * Halt here if the data-request-error attribute returns false
                     */
                    if (options.evalError && eval('(function($el, context, textStatus, jqXHR) {'+options.evalError+'}.call($el.get(0), $el, context, textStatus, jqXHR))') === false)
                        return

                    requestOptions.handleErrorMessage(errorMsg)
                })

                return updatePromise
            },
            complete: function(data, textStatus, jqXHR) {
                form.trigger('ajaxComplete', [context, data, textStatus, jqXHR])
                options.evalComplete && eval('(function($el, context, data, textStatus, jqXHR) {'+options.evalComplete+'}.call($el.get(0), $el, context, data, textStatus, jqXHR))')
            },

            /*
             * Custom function, display an error message to the user
             */
            handleErrorMessage: function(message) {
                var _event = jQuery.Event('ajaxErrorMessage')
                $(window).trigger(_event, [message])
                if (_event.isDefaultPrevented()) return
                if (message) alert(message)
            },

            /*
             * Custom function, handle any application specific response values
             * Using a promisary object here in case injected assets need time to load
             */
            handleUpdateResponse: function(data, textStatus, jqXHR) {

                /*
                 * Update partials and finish request
                 */
                var updatePromise = $.Deferred().done(function(){
                    for (var partial in data) {
                        /*
                         * If a partial has been supplied on the client side that matches the server supplied key, look up
                         * it's selector and use that. If not, we assume it is an explicit selector reference.
                         */
                        var selector = (options.update[partial]) ? options.update[partial] : partial
                        if (jQuery.type(selector) == 'string' && selector.charAt(0) == '@') {
                            $(selector.substring(1)).append(data[partial]).trigger('ajaxUpdate', [context, data, textStatus, jqXHR])
                        } else if (jQuery.type(selector) == 'string' && selector.charAt(0) == '^') {
                            $(selector.substring(1)).prepend(data[partial]).trigger('ajaxUpdate', [context, data, textStatus, jqXHR])
                        } else
                            $(selector).html(data[partial]).trigger('ajaxUpdate', [context, data, textStatus, jqXHR])
                    }

                    /*
                     * Wait for .html() method to finish rendering from partial updates
                     */
                    setTimeout(function(){
                        $(window)
                            .trigger('ajaxUpdateComplete', [context, data, textStatus, jqXHR])
                            .trigger('resize')
                    }, 0)
                })

                /*
                 * Handle redirect
                 */
                if (data['X_OCTOBER_REDIRECT']) {
                    options.redirect = data['X_OCTOBER_REDIRECT']
                    isRedirect = true
                }

                if (isRedirect)
                    window.location.href = options.redirect

                /*
                 * Focus fields with errors
                 */
                if (data['X_OCTOBER_ERROR_FIELDS']) {
                    var isFirstInvalidField = true
                    $.each(data['X_OCTOBER_ERROR_FIELDS'], function focusErrorField(fieldName, fieldMessages){
                        var fieldElement = form.find('[name="'+fieldName+'"], [name="'+fieldName+'[]"], [name$="['+fieldName+']"], [name$="['+fieldName+'][]"]').filter(':enabled').first()
                        if (fieldElement.length > 0) {

                            var _event = jQuery.Event('ajaxInvalidField')
                            $(window).trigger(_event, [fieldElement, fieldName, fieldMessages, isFirstInvalidField])

                            if (isFirstInvalidField) {
                                if (!_event.isDefaultPrevented()) fieldElement.focus()
                                isFirstInvalidField = false
                            }
                        }
                    })
                }

                /*
                 * Handle asset injection
                 */
                 if (data['X_OCTOBER_ASSETS']) {
                    assetManager.load(data['X_OCTOBER_ASSETS'], function assetsLoaded(){
                        updatePromise.resolve()
                    })
                 }
                 else
                    updatePromise.resolve()

                return updatePromise
            }
        }

        /*
         * Allow default business logic to be called from user functions
         */
        context.success = requestOptions.success
        context.error = requestOptions.error
        context.complete = requestOptions.complete
        requestOptions = $.extend(requestOptions, options)

        requestOptions.data = data.join('&')

        if (loading) loading.show()

        $(window).trigger('ajaxBeforeSend', [context])
        $el.trigger('ajaxPromise', [context])
        return $.ajax(requestOptions)
            .fail(function(jqXHR, textStatus, errorThrown){
                if (!isRedirect) {
                    $el.trigger('ajaxFail', [context, textStatus, jqXHR])
                    if (loading) loading.hide()
                }
            })
            .done(function(data, textStatus, jqXHR){
                if (!isRedirect) {
                    $el.trigger('ajaxDone', [context, data, textStatus, jqXHR])
                    if (loading) loading.hide()
                }
            })
            .always(function(dataOrXhr, textStatus, xhrOrError){
                $el.trigger('ajaxAlways', [context, dataOrXhr, textStatus, xhrOrError])
            })
    }

    Request.DEFAULTS = {
        update: {},
        type : 'POST',
        beforeUpdate: function(data, textStatus, jqXHR) {},
        evalBeforeUpdate: null,
        evalSuccess: null,
        evalError: null,
        evalComplete: null,
    }

    /*
     * Internal function, build a string of partials and their update elements.
     */
    Request.prototype.extractPartials = function(update) {
        var result = []

        for (var partial in update)
            result.push(partial)

        return result.join('&')
    }

    // REQUEST PLUGIN DEFINITION
    // ============================

    var old = $.fn.request

    $.fn.request = function (handler, option) {
        var args = arguments

        var $this = $(this).first()
        var data  = {
            evalBeforeUpdate: $this.data('request-before-update'),
            evalSuccess: $this.data('request-success'),
            evalError: $this.data('request-error'),
            evalComplete: $this.data('request-complete'),
            confirm: $this.data('request-confirm'),
            redirect: $this.data('request-redirect'),
            loading: $this.data('request-loading'),
            update: paramToObj('data-request-update', $this.data('request-update')),
            data: paramToObj('data-request-data', $this.data('request-data'))
        }
        if (!handler) handler = $this.data('request')
        var options = $.extend(true, {}, Request.DEFAULTS, data, typeof option == 'object' && option)
        return new Request($this, handler, options)
    }

    $.fn.request.Constructor = Request

    $.request = function (handler, option) {
        return $('<form />').request(handler, option)
    }

    // REQUEST NO CONFLICT
    // =================

    $.fn.request.noConflict = function () {
        $.fn.request = old
        return this
    }

    // REQUEST DATA-API
    // ==============

    function paramToObj(name, value) {
        if (value === undefined) value = ''
        if (typeof value == 'object') return value

        try {
            return JSON.parse(JSON.stringify(eval("({" + value + "})")))
        }
        catch (e) {
            throw new Error('Error parsing the '+name+' attribute value. '+e)
        }
    }

    $(document).on('change', 'select[data-request], input[type=radio][data-request], input[type=checkbox][data-request]', function documentOnChange(){
        $(this).request()
    })

    $(document).on('click', 'a[data-request], button[data-request], input[type=button][data-request], input[type=submit][data-request]', function documentOnClick(){
        $(this).request()
        return false
    })

    $(document).on('keydown', 'input[type=text][data-request], input[type=submit][data-request], input[type=password][data-request]', function documentOnKeydown(e){
        if (e.keyCode == 13) {
            if (this.dataTrackInputTimer !== undefined)
                window.clearTimeout(this.dataTrackInputTimer)

            $(this).request()
            return false
        }
    })

<<<<<<< HEAD
    $(document).on('keyup', 'input[type=text][data-request][data-track-input], input[type=password][data-request][data-track-input]', function documentOnKeyup(e){
=======
    $(document).on('keyup', 'input[type=text][data-request][data-track-input], input[type=password][data-request][data-track-input], input[type=number][data-request][data-track-input]', function(e){
>>>>>>> c96cef70
        var
            $el = $(this),
            lastValue = $el.data('oc.lastvalue')

        if (lastValue !== undefined && lastValue == this.value)
            return

        $el.data('oc.lastvalue', this.value)

        if (this.dataTrackInputTimer !== undefined)
            window.clearTimeout(this.dataTrackInputTimer)

        var interval = $(this).data('track-input')
        if (!interval)
            interval = 300

        var self = this
        this.dataTrackInputTimer = window.setTimeout(function(){
            $(self).request()
        }, interval)
    })

    $(document).on('submit', '[data-request]', function documentOnsubmit(){
        $(this).request()
        return false
    })

    $(window).on('beforeunload', function documentOnBeforeunload() {
        window.ocUnloading = true
    })

    /*
     * Invent our own event that unifies document.ready with window.ajaxUpdateComplete
     *
     * $(document).render(function() { })
     * $(document).on('render', function(){ })
     */

    $(document).ready(function triggerRenderOnReady(){
        $(document).trigger('render')
    })

    $(window).on('ajaxUpdateComplete', function triggerRenderOnAjaxUpdateComplete() {
        $(document).trigger('render')
    })

    $.fn.render = function(callback) {
        $(document).on('render', callback)
    }

}(window.jQuery);<|MERGE_RESOLUTION|>--- conflicted
+++ resolved
@@ -384,11 +384,7 @@
         }
     })
 
-<<<<<<< HEAD
-    $(document).on('keyup', 'input[type=text][data-request][data-track-input], input[type=password][data-request][data-track-input]', function documentOnKeyup(e){
-=======
-    $(document).on('keyup', 'input[type=text][data-request][data-track-input], input[type=password][data-request][data-track-input], input[type=number][data-request][data-track-input]', function(e){
->>>>>>> c96cef70
+    $(document).on('keyup', 'input[type=text][data-request][data-track-input], input[type=password][data-request][data-track-input], input[type=number][data-request][data-track-input]', function documentOnKeyup(e){
         var
             $el = $(this),
             lastValue = $el.data('oc.lastvalue')
