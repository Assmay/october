/*
 * The form change monitor API.
 *
<<<<<<< HEAD
 * - Documentation: ../docs/input-monitor.md
=======
 * This plugin allows to monitor changes in a form. 
 * The script adds the "oc-data-changed" class to the form element when the form data is changed.
 * 
 * Supported data attributes:
 * - data-change-monitor - enables the plugin form a form
 * - data-window-close-confirm - confirmation message to show when a browser window is closing and there is unsaved data
 *
 * Example: <form 
 *              data-change-monitor
                data-window-close-confirm="There is unsaved data"
 *             ...
 *          >
 *
 * Supported events:
 * - change - marks the form data as "changed". The event can be triggered on any
 *   element within a form or on a form itself.
 * - unchange.oc.changeMonitor - marks the form data as "unchanged". The event can be triggered on any
 *   element within a form or on a form itself.
 * - pause.oc.changeMonitor - temporary pauses the change monitoring. The event can be triggered on any
 *   element within a form or on a form itself.
 * - resume.oc.changeMonitor - resumes the change monitoring. The event can be triggered on any
 *   element within a form or on a form itself.
 *
 * Triggered events: 
 * - changed.oc.changeMonitor - triggered when the form data changes.
 * - unchanged.oc.changeMonitor - triggered when the form data unchanges.
 * - ready.oc.changeMonitor - triggered when the change monitor instance finishes initialization.
 *
 * JavaScript API:
 * $('#form').changeMonitor()
>>>>>>> 747ca435
 */
+function ($) { "use strict";

    var Base = $.oc.foundation.base,
        BaseProto = Base.prototype

    var ChangeMonitor = function (element, options) {
        var $el = this.$el = $(element);

        this.paused = false
        this.options = options || {}

        $.oc.foundation.controlUtils.markDisposable(element)

        Base.call(this)

        this.init()
    }

    ChangeMonitor.prototype = Object.create(BaseProto)
    ChangeMonitor.prototype.constructor = ChangeMonitor

    ChangeMonitor.prototype.init = function() {
        this.$el.on('change', this.proxy(this.change))
        this.$el.on('unchange.oc.changeMonitor', this.proxy(this.unchange))
        this.$el.on('pause.oc.changeMonitor', this.proxy(this.pause))
        this.$el.on('resume.oc.changeMonitor', this.proxy(this.resume))

        this.$el.on('keyup input paste', 'input, textarea:not(.ace_text-input)', this.proxy(this.onInputChange))
        $('input:not([type=hidden]), textarea:not(.ace_text-input)', this.$el).each(function() {
            $(this).data('oldval.oc.changeMonitor', $(this).val());
        })

        if (this.options.windowCloseConfirm)
            $(window).on('beforeunload', this.proxy(this.onBeforeUnload))

        this.$el.one('dispose-control', this.proxy(this.dispose))
        this.$el.trigger('ready.oc.changeMonitor')
    }

    ChangeMonitor.prototype.dispose = function() {
        if (this.$el === null)
            return

        this.unregisterHandlers()

        this.$el.removeData('oc.changeMonitor')
        this.$el = null
        this.options = null

        BaseProto.dispose.call(this)
    }

    ChangeMonitor.prototype.unregisterHandlers = function() {
        this.$el.off('change', this.proxy(this.change))
        this.$el.off('unchange.oc.changeMonitor', this.proxy(this.unchange))
        this.$el.off('pause.oc.changeMonitor ', this.proxy(this.pause))
        this.$el.off('resume.oc.changeMonitor ', this.proxy(this.resume))
        this.$el.off('keyup input paste', 'input, textarea:not(.ace_text-input)', this.proxy(this.onInputChange))
        this.$el.off('dispose-control', this.proxy(this.dispose))

        if (this.options.windowCloseConfirm)
            $(window).off('beforeunload', this.proxy(this.onBeforeUnload))
    }

    ChangeMonitor.prototype.change = function(ev, inputChange) {
        if (this.paused)
            return

        if (!inputChange) {
            var type = $(ev.target).attr('type')
            if (type == 'text' || type == "password")
                return
        }

        if (!this.$el.hasClass('oc-data-changed')) {
            this.$el.trigger('changed.oc.changeMonitor')
            this.$el.addClass('oc-data-changed')
        }
    }

    ChangeMonitor.prototype.unchange = function() {
        if (this.paused)
            return

        if (this.$el.hasClass('oc-data-changed')) {
            this.$el.trigger('unchanged.oc.changeMonitor')
            this.$el.removeClass('oc-data-changed')
        }
    }

    ChangeMonitor.prototype.onInputChange = function(ev) {
        if (this.paused)
            return

        var $el = $(ev.target)
        if ($el.data('oldval.oc.changeMonitor') != $el.val()) {

            $el.data('oldval.oc.changeMonitor', $el.val());
            this.change(ev, true);
        }
    }

    ChangeMonitor.prototype.pause = function() {
        this.paused = true
    }

    ChangeMonitor.prototype.resume = function() {
        this.paused = false
    }

    ChangeMonitor.prototype.onBeforeUnload = function() {
        if ($.contains(document.documentElement, this.$el.get(0)) && this.$el.hasClass('oc-data-changed'))
            return this.options.windowCloseConfirm
    }

    ChangeMonitor.DEFAULTS = {
        windowCloseConfirm: false
    }

    // CHANGEMONITOR PLUGIN DEFINITION
    // ===============================

    var old = $.fn.changeMonitor

    $.fn.changeMonitor = function (option) {
        return this.each(function () {
            var $this = $(this)
            var data  = $this.data('oc.changeMonitor')
            var options = $.extend({}, ChangeMonitor.DEFAULTS, $this.data(), typeof option == 'object' && option)

            if (!data) $this.data('oc.changeMonitor', (data = new ChangeMonitor(this, options)))
        })
      }

    $.fn.changeMonitor.Constructor = ChangeMonitor

    // CHANGEMONITOR NO CONFLICT
    // ===============================

    $.fn.changeMonitor.noConflict = function () {
        $.fn.changeMonitor = old
        return this
    }

    // CHANGEMONITOR DATA-API
    // ===============================

    $(document).render(function(){
        $('[data-change-monitor]').changeMonitor()
    })

}(window.jQuery);<|MERGE_RESOLUTION|>--- conflicted
+++ resolved
@@ -1,40 +1,7 @@
 /*
  * The form change monitor API.
  *
-<<<<<<< HEAD
  * - Documentation: ../docs/input-monitor.md
-=======
- * This plugin allows to monitor changes in a form. 
- * The script adds the "oc-data-changed" class to the form element when the form data is changed.
- * 
- * Supported data attributes:
- * - data-change-monitor - enables the plugin form a form
- * - data-window-close-confirm - confirmation message to show when a browser window is closing and there is unsaved data
- *
- * Example: <form 
- *              data-change-monitor
-                data-window-close-confirm="There is unsaved data"
- *             ...
- *          >
- *
- * Supported events:
- * - change - marks the form data as "changed". The event can be triggered on any
- *   element within a form or on a form itself.
- * - unchange.oc.changeMonitor - marks the form data as "unchanged". The event can be triggered on any
- *   element within a form or on a form itself.
- * - pause.oc.changeMonitor - temporary pauses the change monitoring. The event can be triggered on any
- *   element within a form or on a form itself.
- * - resume.oc.changeMonitor - resumes the change monitoring. The event can be triggered on any
- *   element within a form or on a form itself.
- *
- * Triggered events: 
- * - changed.oc.changeMonitor - triggered when the form data changes.
- * - unchanged.oc.changeMonitor - triggered when the form data unchanges.
- * - ready.oc.changeMonitor - triggered when the change monitor instance finishes initialization.
- *
- * JavaScript API:
- * $('#form').changeMonitor()
->>>>>>> 747ca435
  */
 +function ($) { "use strict";
 
