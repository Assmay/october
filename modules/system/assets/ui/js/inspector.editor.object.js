/*
 * Inspector object editor class.
 *
 * This class uses other editors.
 */
+function ($) { "use strict";

    var Base = $.oc.inspector.propertyEditors.base,
        BaseProto = Base.prototype

    var ObjectEditor = function(inspector, propertyDefinition, containerCell, group) {
        if (propertyDefinition.properties === undefined) {
            this.throwError('The properties property should be specified in the object editor configuration.')
        }

        Base.call(this, inspector, propertyDefinition, containerCell, group)
    }

    ObjectEditor.prototype = Object.create(BaseProto)
    ObjectEditor.prototype.constructor = Base

    ObjectEditor.prototype.init = function() {
        this.initControlGroup()

        BaseProto.init.call(this)
    }

    //
    // Building
    //

    ObjectEditor.prototype.build = function() {
        var currentRow = this.containerCell.parentNode,
            inspectorContainer = document.createElement('div'),
            options = {
                enableExternalParameterEditor: false,
                onChange: this.proxy(this.onInspectorDataChange),
                inspectorClass: this.inspector.options.inspectorClass
            },
            values = this.inspector.getPropertyValue(this.propertyDefinition.property)

        if (values === undefined) {
            values = {}
        }

        this.childInspector = new $.oc.inspector.surface(inspectorContainer, 
            this.propertyDefinition.properties, 
            values, 
            this.inspector.getInspectorUniqueId() + '-' + this.propertyDefinition.property, 
            options,
            this.inspector,
            this.group,
            this.propertyDefinition.property)

        this.inspector.mergeChildSurface(this.childInspector, currentRow)
    }

    //
    // Helpers
    //

    ObjectEditor.prototype.cleanUpValue = function(value) {
        if (value === undefined || typeof value !== 'object') {
            return undefined
        }

        if (this.propertyDefinition.ignoreIfPropertyEmpty === undefined) {
            return value
        }

        return this.getValueOrRemove(value)
    }

    ObjectEditor.prototype.getValueOrRemove = function(value) {
        if (this.propertyDefinition.ignoreIfPropertyEmpty === undefined) {
            return value
        }

        var targetProperty = this.propertyDefinition.ignoreIfPropertyEmpty,
            targetValue = value[targetProperty]

        if (this.isEmptyValue(targetValue)) {
            return $.oc.inspector.removedProperty
        }

        return value
    }

    //
    // Editor API methods
    //

    ObjectEditor.prototype.supportsExternalParameterEditor = function() {
        return false
    }

    ObjectEditor.prototype.isGroupedEditor = function() {
        return true
    }

    ObjectEditor.prototype.getUndefinedValue = function() {
        var result = {}

        for (var i = 0, len = this.propertyDefinition.properties.length; i < len; i++) {
            var propertyName = this.propertyDefinition.properties[i].property,
                editor = this.childInspector.findPropertyEditor(propertyName)

            if (editor) {
                result[propertyName] = editor.getUndefinedValue()
            }
        }

        return this.getValueOrRemove(result)
    }

<<<<<<< HEAD
    ObjectEditor.prototype.validate = function() {
        var values = this.childInspector.getValues()
=======
    ObjectEditor.prototype.validate = function(silentMode) {
        var values = values = this.childInspector.getValues()
>>>>>>> 747ca435

        if (this.cleanUpValue(values) === $.oc.inspector.removedProperty) {
            // Ignore any validation rules if the object's required 
            // property is empty (ignoreIfPropertyEmpty)

            return true
        }

        return this.childInspector.validate(silentMode)
    }

    //
    // Event handlers
    //

    ObjectEditor.prototype.onInspectorDataChange = function(property, value) {
        var values = this.childInspector.getValues()

        this.inspector.setPropertyValue(this.propertyDefinition.property, this.cleanUpValue(values))
    }

    $.oc.inspector.propertyEditors.object = ObjectEditor
}(window.jQuery);<|MERGE_RESOLUTION|>--- conflicted
+++ resolved
@@ -113,13 +113,8 @@
         return this.getValueOrRemove(result)
     }
 
-<<<<<<< HEAD
-    ObjectEditor.prototype.validate = function() {
-        var values = this.childInspector.getValues()
-=======
     ObjectEditor.prototype.validate = function(silentMode) {
         var values = values = this.childInspector.getValues()
->>>>>>> 747ca435
 
         if (this.cleanUpValue(values) === $.oc.inspector.removedProperty) {
             // Ignore any validation rules if the object's required 
