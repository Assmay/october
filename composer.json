{
    "name": "october/october",
    "description": "October CMS",
    "homepage": "http://octobercms.com",
    "keywords": ["october", "cms", "octobercms", "laravel"],
    "authors": [
        {
            "name": "Alexey Bobkov",
            "email": "aleksey.bobkov@gmail.com",
            "role": "Co-founder"
        },
        {
            "name": "Samuel Georges",
            "email": "daftspunky@gmail.com",
            "role": "Co-founder"
        }
    ],
    "support": {
        "issues": "https://github.com/octobercms/october/issues",
        "forum": "http://octobercms.com/forum/",
        "docs": "http://octobercms.com/docs/",
        "irc": "irc://irc.freenode.net/october",
        "source": "https://github.com/octobercms/october"
    },
    "require": {
        "php": ">=5.4",
        "october/rain": "~1.0",
        "october/system": "~1.0",
        "october/backend": "~1.0",
        "october/cms": "~1.0",
<<<<<<< HEAD
        "october/rain": "~1.0",
        "league/flysystem-aws-s3-v2": "~1.0"
=======
        "laravel/framework": "5.0.*",
        "illuminate/html": "5.0.*"
    },
    "require-dev": {
        "phpunit/phpunit": "~4.0",
        "phpunit/phpunit-selenium": ">=1.2"
>>>>>>> 9b8e1ce3
    },
    "autoload-dev": {
        "classmap": [
            "tests/TestCase.php",
            "tests/UiTestCase.php"
        ]
    },
    "scripts": {
        "post-create-project-cmd": [
            "php artisan key:generate"
        ]
    },
    "config": {
        "preferred-install": "dist"
    },
    "minimum-stability": "dev",
    "prefer-stable": true
}<|MERGE_RESOLUTION|>--- conflicted
+++ resolved
@@ -28,17 +28,12 @@
         "october/system": "~1.0",
         "october/backend": "~1.0",
         "october/cms": "~1.0",
-<<<<<<< HEAD
-        "october/rain": "~1.0",
-        "league/flysystem-aws-s3-v2": "~1.0"
-=======
         "laravel/framework": "5.0.*",
         "illuminate/html": "5.0.*"
     },
     "require-dev": {
         "phpunit/phpunit": "~4.0",
         "phpunit/phpunit-selenium": ">=1.2"
->>>>>>> 9b8e1ce3
     },
     "autoload-dev": {
         "classmap": [
