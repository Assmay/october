--- conflicted
+++ resolved
@@ -43,13 +43,9 @@
         "phpunit/phpunit": "^8.0|^9.0",
         "fzaninotto/faker": "~1.9",
         "squizlabs/php_codesniffer": "3.*",
-<<<<<<< HEAD
-        "jakub-onderka/php-parallel-lint": "^1.0",
+        "php-parallel-lint/php-parallel-lint": "^1.0",
         "meyfa/phpunit-assert-gd": "^2.0.0",
         "dms/phpunit-arraysubset-asserts": "^0.1.0"
-=======
-        "php-parallel-lint/php-parallel-lint": "^1.0"
->>>>>>> 61cadeb6
     },
     "autoload-dev": {
         "classmap": [
