--- conflicted
+++ resolved
@@ -24,23 +24,13 @@
         "source": "https://github.com/octobercms/october"
     },
     "require": {
-<<<<<<< HEAD
         "php": ">=5.5.9",
         "october/rain": "dev-stable",
         "october/system": "dev-stable",
         "october/backend": "dev-stable",
         "october/cms": "dev-stable",
         "laravel/framework": "5.1.*"
-=======
-        "php": ">=5.4",
-        "october/rain": "~1.0",
-        "october/system": "~1.0",
-        "october/backend": "~1.0",
-        "october/cms": "~1.0",
-        "laravel/framework": "5.0.*",
-        "illuminate/html": "5.0.*",
         "wikimedia/composer-merge-plugin": "dev-master"
->>>>>>> 8e9ae8e5
     },
     "require-dev": {
         "fzaninotto/faker": "~1.4",
@@ -72,6 +62,6 @@
             "recurse": true,
             "replace": false,
             "merge-dev": false
-        }
+}
     }
 }